// Copyright 2015 The go-ethereum Authors
// This file is part of go-ethereum.
//
// go-ethereum is free software: you can redistribute it and/or modify
// it under the terms of the GNU General Public License as published by
// the Free Software Foundation, either version 3 of the License, or
// (at your option) any later version.
//
// go-ethereum is distributed in the hope that it will be useful,
// but WITHOUT ANY WARRANTY; without even the implied warranty of
// MERCHANTABILITY or FITNESS FOR A PARTICULAR PURPOSE. See the
// GNU General Public License for more details.
//
// You should have received a copy of the GNU General Public License
// along with go-ethereum. If not, see <http://www.gnu.org/licenses/>.

// Package utils contains internal helper functions for go-ethereum commands.
package utils

import (
	"context"
	"crypto/ecdsa"
	"encoding/hex"
	"encoding/json"
	"errors"
	"fmt"
	"math"
	"math/big"
	"net"
	"net/http"
	"os"
	"path/filepath"
	godebug "runtime/debug"
	"strconv"
	"strings"
	"time"

	"github.com/ethereum/go-ethereum/accounts"
	"github.com/ethereum/go-ethereum/accounts/keystore"
	bparams "github.com/ethereum/go-ethereum/beacon/params"
	"github.com/ethereum/go-ethereum/common"
	"github.com/ethereum/go-ethereum/common/fdlimit"
	"github.com/ethereum/go-ethereum/core"
	"github.com/ethereum/go-ethereum/core/rawdb"
	"github.com/ethereum/go-ethereum/core/txpool/blobpool"
	"github.com/ethereum/go-ethereum/core/txpool/legacypool"
	"github.com/ethereum/go-ethereum/core/vm"
	"github.com/ethereum/go-ethereum/crypto"
	"github.com/ethereum/go-ethereum/crypto/kzg4844"
	"github.com/ethereum/go-ethereum/eth"
	"github.com/ethereum/go-ethereum/eth/catalyst"
	"github.com/ethereum/go-ethereum/eth/downloader"
	"github.com/ethereum/go-ethereum/eth/ethconfig"
	"github.com/ethereum/go-ethereum/eth/filters"
	"github.com/ethereum/go-ethereum/eth/gasprice"
	"github.com/ethereum/go-ethereum/eth/tracers"
	"github.com/ethereum/go-ethereum/ethdb"
	"github.com/ethereum/go-ethereum/ethdb/remotedb"
	"github.com/ethereum/go-ethereum/ethstats"
	"github.com/ethereum/go-ethereum/graphql"
	"github.com/ethereum/go-ethereum/internal/ethapi"
	"github.com/ethereum/go-ethereum/internal/flags"
	"github.com/ethereum/go-ethereum/log"
	"github.com/ethereum/go-ethereum/metrics"
	"github.com/ethereum/go-ethereum/metrics/exp"
	"github.com/ethereum/go-ethereum/metrics/influxdb"
	"github.com/ethereum/go-ethereum/miner"
	"github.com/ethereum/go-ethereum/node"
	"github.com/ethereum/go-ethereum/p2p"
	"github.com/ethereum/go-ethereum/p2p/enode"
	"github.com/ethereum/go-ethereum/p2p/nat"
	"github.com/ethereum/go-ethereum/p2p/netutil"
	"github.com/ethereum/go-ethereum/params"
	"github.com/ethereum/go-ethereum/rpc"
	"github.com/ethereum/go-ethereum/triedb"
	"github.com/ethereum/go-ethereum/triedb/hashdb"
	"github.com/ethereum/go-ethereum/triedb/pathdb"
	pcsclite "github.com/gballet/go-libpcsclite"
	gopsutil "github.com/shirou/gopsutil/mem"
	"github.com/urfave/cli/v2"
)

// These are all the command line flags we support.
// If you add to this list, please remember to include the
// flag in the appropriate command definition.
//
// The flags are defined here so their names and help texts
// are the same for all commands.

var (
	// General settings
	DataDirFlag = &flags.DirectoryFlag{
		Name:     "datadir",
		Usage:    "Data directory for the databases and keystore",
		Value:    flags.DirectoryString(node.DefaultDataDir()),
		Category: flags.EthCategory,
	}
	RemoteDBFlag = &cli.StringFlag{
		Name:     "remotedb",
		Usage:    "URL for remote database",
		Category: flags.LoggingCategory,
	}
	DBEngineFlag = &cli.StringFlag{
		Name:     "db.engine",
		Usage:    "Backing database implementation to use ('pebble' or 'leveldb')",
		Value:    node.DefaultConfig.DBEngine,
		Category: flags.EthCategory,
	}
	AncientFlag = &flags.DirectoryFlag{
		Name:     "datadir.ancient",
		Usage:    "Root directory for ancient data (default = inside chaindata)",
		Category: flags.EthCategory,
	}
	MinFreeDiskSpaceFlag = &flags.DirectoryFlag{
		Name:     "datadir.minfreedisk",
		Usage:    "Minimum free disk space in MB, once reached triggers auto shut down (default = --cache.gc converted to MB, 0 = disabled)",
		Category: flags.EthCategory,
	}
	KeyStoreDirFlag = &flags.DirectoryFlag{
		Name:     "keystore",
		Usage:    "Directory for the keystore (default = inside the datadir)",
		Category: flags.AccountCategory,
	}
	USBFlag = &cli.BoolFlag{
		Name:     "usb",
		Usage:    "Enable monitoring and management of USB hardware wallets",
		Category: flags.AccountCategory,
	}
	SmartCardDaemonPathFlag = &cli.StringFlag{
		Name:     "pcscdpath",
		Usage:    "Path to the smartcard daemon (pcscd) socket file",
		Value:    pcsclite.PCSCDSockName,
		Category: flags.AccountCategory,
	}
	NetworkIdFlag = &cli.Uint64Flag{
		Name:     "networkid",
		Usage:    "Explicitly set network id (integer)(For testnets: use --goerli, --sepolia, --holesky instead)",
		Value:    ethconfig.Defaults.NetworkId,
		Category: flags.EthCategory,
	}
	MainnetFlag = &cli.BoolFlag{
		Name:     "mainnet",
		Usage:    "Ethereum mainnet",
		Category: flags.EthCategory,
	}
	GoerliFlag = &cli.BoolFlag{
		Name:     "goerli",
		Usage:    "Görli network: pre-configured proof-of-authority test network",
		Category: flags.EthCategory,
	}
	SepoliaFlag = &cli.BoolFlag{
		Name:     "sepolia",
		Usage:    "Sepolia network: pre-configured proof-of-work test network",
		Category: flags.EthCategory,
	}
	HoleskyFlag = &cli.BoolFlag{
		Name:     "holesky",
		Usage:    "Holesky network: pre-configured proof-of-stake test network",
		Category: flags.EthCategory,
	}

	OPNetworkFlag = &cli.StringFlag{
		Name:    "op-network",
		Aliases: []string{"beta.op-network"},
		Usage: "Select a pre-configured OP-Stack network (warning: op-mainnet and op-goerli require special sync," +
			" datadir is recommended), options: " + strings.Join(params.OPStackChainNames(), ", "),
		Category: flags.EthCategory,
	}

	// Dev mode
	DeveloperFlag = &cli.BoolFlag{
		Name:     "dev",
		Usage:    "Ephemeral proof-of-authority network with a pre-funded developer account, mining enabled",
		Category: flags.DevCategory,
	}
	DeveloperPeriodFlag = &cli.Uint64Flag{
		Name:     "dev.period",
		Usage:    "Block period to use in developer mode (0 = mine only if transaction pending)",
		Category: flags.DevCategory,
	}
	DeveloperGasLimitFlag = &cli.Uint64Flag{
		Name:     "dev.gaslimit",
		Usage:    "Initial block gas limit",
		Value:    11500000,
		Category: flags.DevCategory,
	}

	IdentityFlag = &cli.StringFlag{
		Name:     "identity",
		Usage:    "Custom node name",
		Category: flags.NetworkingCategory,
	}
	DocRootFlag = &flags.DirectoryFlag{
		Name:     "docroot",
		Usage:    "Document Root for HTTPClient file scheme",
		Value:    flags.DirectoryString(flags.HomeDir()),
		Category: flags.APICategory,
	}
	ExitWhenSyncedFlag = &cli.BoolFlag{
		Name:     "exitwhensynced",
		Usage:    "Exits after block synchronisation completes",
		Category: flags.EthCategory,
	}

	// Dump command options.
	IterativeOutputFlag = &cli.BoolFlag{
		Name:  "iterative",
		Usage: "Print streaming JSON iteratively, delimited by newlines",
		Value: true,
	}
	ExcludeStorageFlag = &cli.BoolFlag{
		Name:  "nostorage",
		Usage: "Exclude storage entries (save db lookups)",
	}
	IncludeIncompletesFlag = &cli.BoolFlag{
		Name:  "incompletes",
		Usage: "Include accounts for which we don't have the address (missing preimage)",
	}
	ExcludeCodeFlag = &cli.BoolFlag{
		Name:  "nocode",
		Usage: "Exclude contract code (save db lookups)",
	}
	StartKeyFlag = &cli.StringFlag{
		Name:  "start",
		Usage: "Start position. Either a hash or address",
		Value: "0x0000000000000000000000000000000000000000000000000000000000000000",
	}
	DumpLimitFlag = &cli.Uint64Flag{
		Name:  "limit",
		Usage: "Max number of elements (0 = no limit)",
		Value: 0,
	}

	defaultSyncMode = ethconfig.Defaults.SyncMode
	SnapshotFlag    = &cli.BoolFlag{
		Name:     "snapshot",
		Usage:    `Enables snapshot-database mode (default = enable)`,
		Value:    true,
		Category: flags.EthCategory,
	}
	LightKDFFlag = &cli.BoolFlag{
		Name:     "lightkdf",
		Usage:    "Reduce key-derivation RAM & CPU usage at some expense of KDF strength",
		Category: flags.AccountCategory,
	}
	EthRequiredBlocksFlag = &cli.StringFlag{
		Name:     "eth.requiredblocks",
		Usage:    "Comma separated block number-to-hash mappings to require for peering (<number>=<hash>)",
		Category: flags.EthCategory,
	}
	BloomFilterSizeFlag = &cli.Uint64Flag{
		Name:     "bloomfilter.size",
		Usage:    "Megabytes of memory allocated to bloom-filter for pruning",
		Value:    2048,
		Category: flags.EthCategory,
	}
	OverrideCancun = &cli.Uint64Flag{
		Name:     "override.cancun",
		Usage:    "Manually specify the Cancun fork timestamp, overriding the bundled setting",
		Category: flags.EthCategory,
	}
	OverrideVerkle = &cli.Uint64Flag{
		Name:     "override.verkle",
		Usage:    "Manually specify the Verkle fork timestamp, overriding the bundled setting",
		Category: flags.EthCategory,
	}
	OverrideOptimismCanyon = &cli.Uint64Flag{
		Name:     "override.canyon",
		Usage:    "Manually specify the Optimism Canyon fork timestamp, overriding the bundled setting",
		Category: flags.EthCategory,
	}
	OverrideOptimismEcotone = &cli.Uint64Flag{
		Name:     "override.ecotone",
		Usage:    "Manually specify the Optimism Ecotone fork timestamp, overriding the bundled setting",
		Category: flags.EthCategory,
	}
	OverrideOptimismFjord = &cli.Uint64Flag{
		Name:     "override.fjord",
		Usage:    "Manually specify the Optimism Fjord fork timestamp, overriding the bundled setting",
		Category: flags.EthCategory,
	}
	OverrideOptimismGranite = &cli.Uint64Flag{
		Name:     "override.granite",
		Usage:    "Manually specify the Optimism Granite fork timestamp, overriding the bundled setting",
		Category: flags.EthCategory,
	}
	OverrideOptimismHolocene = &cli.Uint64Flag{
		Name:     "override.holocene",
		Usage:    "Manually specify the Optimism Holocene fork timestamp, overriding the bundled setting",
		Category: flags.EthCategory,
	}
	OverrideOptimismInterop = &cli.Uint64Flag{
		Name:     "override.interop",
		Usage:    "Manually specify the Optimsim Interop feature-set fork timestamp, overriding the bundled setting",
		Category: flags.EthCategory,
	}
	SyncModeFlag = &flags.TextMarshalerFlag{
		Name:     "syncmode",
		Usage:    `Blockchain sync mode ("snap" or "full")`,
		Value:    &defaultSyncMode,
		Category: flags.StateCategory,
	}
	GCModeFlag = &cli.StringFlag{
		Name:     "gcmode",
		Usage:    `Blockchain garbage collection mode, only relevant in state.scheme=hash ("full", "archive")`,
		Value:    "full",
		Category: flags.StateCategory,
	}
	StateSchemeFlag = &cli.StringFlag{
		Name:     "state.scheme",
		Usage:    "Scheme to use for storing ethereum state ('hash' or 'path')",
		Category: flags.StateCategory,
	}
	StateHistoryFlag = &cli.Uint64Flag{
		Name:     "history.state",
		Usage:    "Number of recent blocks to retain state history for (default = 90,000 blocks, 0 = entire chain)",
		Value:    ethconfig.Defaults.StateHistory,
		Category: flags.StateCategory,
	}
	TransactionHistoryFlag = &cli.Uint64Flag{
		Name:     "history.transactions",
		Usage:    "Number of recent blocks to maintain transactions index for (default = about one year, 0 = entire chain)",
		Value:    ethconfig.Defaults.TransactionHistory,
		Category: flags.StateCategory,
	}
	// Beacon client light sync settings
	BeaconApiFlag = &cli.StringSliceFlag{
		Name:     "beacon.api",
		Usage:    "Beacon node (CL) light client API URL. This flag can be given multiple times.",
		Category: flags.BeaconCategory,
	}
	BeaconApiHeaderFlag = &cli.StringSliceFlag{
		Name:     "beacon.api.header",
		Usage:    "Pass custom HTTP header fields to the remote beacon node API in \"key:value\" format. This flag can be given multiple times.",
		Category: flags.BeaconCategory,
	}
	BeaconThresholdFlag = &cli.IntFlag{
		Name:     "beacon.threshold",
		Usage:    "Beacon sync committee participation threshold",
		Value:    bparams.SyncCommitteeSupermajority,
		Category: flags.BeaconCategory,
	}
	BeaconNoFilterFlag = &cli.BoolFlag{
		Name:     "beacon.nofilter",
		Usage:    "Disable future slot signature filter",
		Category: flags.BeaconCategory,
	}
	BeaconConfigFlag = &cli.StringFlag{
		Name:     "beacon.config",
		Usage:    "Beacon chain config YAML file",
		Category: flags.BeaconCategory,
	}
	BeaconGenesisRootFlag = &cli.StringFlag{
		Name:     "beacon.genesis.gvroot",
		Usage:    "Beacon chain genesis validators root",
		Category: flags.BeaconCategory,
	}
	BeaconGenesisTimeFlag = &cli.Uint64Flag{
		Name:     "beacon.genesis.time",
		Usage:    "Beacon chain genesis time",
		Category: flags.BeaconCategory,
	}
	BeaconCheckpointFlag = &cli.StringFlag{
		Name:     "beacon.checkpoint",
		Usage:    "Beacon chain weak subjectivity checkpoint block hash",
		Category: flags.BeaconCategory,
	}
	BlsyncApiFlag = &cli.StringFlag{
		Name:     "blsync.engine.api",
		Usage:    "Target EL engine API URL",
		Category: flags.BeaconCategory,
	}
	BlsyncJWTSecretFlag = &cli.StringFlag{
		Name:     "blsync.jwtsecret",
		Usage:    "Path to a JWT secret to use for target engine API endpoint",
		Category: flags.BeaconCategory,
	}
	// Transaction pool settings
	TxPoolLocalsFlag = &cli.StringFlag{
		Name:     "txpool.locals",
		Usage:    "Comma separated accounts to treat as locals (no flush, priority inclusion)",
		Category: flags.TxPoolCategory,
	}
	TxPoolNoLocalsFlag = &cli.BoolFlag{
		Name:     "txpool.nolocals",
		Usage:    "Disables price exemptions for locally submitted transactions",
		Category: flags.TxPoolCategory,
	}
	TxPoolJournalFlag = &cli.StringFlag{
		Name:     "txpool.journal",
		Usage:    "Disk journal for local transaction to survive node restarts",
		Value:    ethconfig.Defaults.TxPool.Journal,
		Category: flags.TxPoolCategory,
	}
	TxPoolJournalRemotesFlag = &cli.BoolFlag{
		Name:     "txpool.journalremotes",
		Usage:    "Includes remote transactions in the journal",
		Category: flags.TxPoolCategory,
	}
	TxPoolJournalRemotesFlag = &cli.BoolFlag{
		Name:     "txpool.journalremotes",
		Usage:    "Includes remote transactions in the journal",
		Category: flags.TxPoolCategory,
	}
	TxPoolRejournalFlag = &cli.DurationFlag{
		Name:     "txpool.rejournal",
		Usage:    "Time interval to regenerate the local transaction journal",
		Value:    ethconfig.Defaults.TxPool.Rejournal,
		Category: flags.TxPoolCategory,
	}
	TxPoolPriceLimitFlag = &cli.Uint64Flag{
		Name:     "txpool.pricelimit",
		Usage:    "Minimum gas price tip to enforce for acceptance into the pool",
		Value:    ethconfig.Defaults.TxPool.PriceLimit,
		Category: flags.TxPoolCategory,
	}
	TxPoolPriceBumpFlag = &cli.Uint64Flag{
		Name:     "txpool.pricebump",
		Usage:    "Price bump percentage to replace an already existing transaction",
		Value:    ethconfig.Defaults.TxPool.PriceBump,
		Category: flags.TxPoolCategory,
	}
	TxPoolAccountSlotsFlag = &cli.Uint64Flag{
		Name:     "txpool.accountslots",
		Usage:    "Minimum number of executable transaction slots guaranteed per account",
		Value:    ethconfig.Defaults.TxPool.AccountSlots,
		Category: flags.TxPoolCategory,
	}
	TxPoolGlobalSlotsFlag = &cli.Uint64Flag{
		Name:     "txpool.globalslots",
		Usage:    "Maximum number of executable transaction slots for all accounts",
		Value:    ethconfig.Defaults.TxPool.GlobalSlots,
		Category: flags.TxPoolCategory,
	}
	TxPoolAccountQueueFlag = &cli.Uint64Flag{
		Name:     "txpool.accountqueue",
		Usage:    "Maximum number of non-executable transaction slots permitted per account",
		Value:    ethconfig.Defaults.TxPool.AccountQueue,
		Category: flags.TxPoolCategory,
	}
	TxPoolGlobalQueueFlag = &cli.Uint64Flag{
		Name:     "txpool.globalqueue",
		Usage:    "Maximum number of non-executable transaction slots for all accounts",
		Value:    ethconfig.Defaults.TxPool.GlobalQueue,
		Category: flags.TxPoolCategory,
	}
	TxPoolLifetimeFlag = &cli.DurationFlag{
		Name:     "txpool.lifetime",
		Usage:    "Maximum amount of time non-executable transaction are queued",
		Value:    ethconfig.Defaults.TxPool.Lifetime,
		Category: flags.TxPoolCategory,
	}
	// Blob transaction pool settings
	BlobPoolDataDirFlag = &cli.StringFlag{
		Name:     "blobpool.datadir",
		Usage:    "Data directory to store blob transactions in",
		Value:    ethconfig.Defaults.BlobPool.Datadir,
		Category: flags.BlobPoolCategory,
	}
	BlobPoolDataCapFlag = &cli.Uint64Flag{
		Name:     "blobpool.datacap",
		Usage:    "Disk space to allocate for pending blob transactions (soft limit)",
		Value:    ethconfig.Defaults.BlobPool.Datacap,
		Category: flags.BlobPoolCategory,
	}
	BlobPoolPriceBumpFlag = &cli.Uint64Flag{
		Name:     "blobpool.pricebump",
		Usage:    "Price bump percentage to replace an already existing blob transaction",
		Value:    ethconfig.Defaults.BlobPool.PriceBump,
		Category: flags.BlobPoolCategory,
	}
	// Performance tuning settings
	CacheFlag = &cli.IntFlag{
		Name:     "cache",
		Usage:    "Megabytes of memory allocated to internal caching (default = 4096 mainnet full node, 128 light mode)",
		Value:    1024,
		Category: flags.PerfCategory,
	}
	CacheDatabaseFlag = &cli.IntFlag{
		Name:     "cache.database",
		Usage:    "Percentage of cache memory allowance to use for database io",
		Value:    50,
		Category: flags.PerfCategory,
	}
	CacheTrieFlag = &cli.IntFlag{
		Name:     "cache.trie",
		Usage:    "Percentage of cache memory allowance to use for trie caching (default = 15% full mode, 30% archive mode)",
		Value:    15,
		Category: flags.PerfCategory,
	}
	CacheGCFlag = &cli.IntFlag{
		Name:     "cache.gc",
		Usage:    "Percentage of cache memory allowance to use for trie pruning (default = 25% full mode, 0% archive mode)",
		Value:    25,
		Category: flags.PerfCategory,
	}
	CacheSnapshotFlag = &cli.IntFlag{
		Name:     "cache.snapshot",
		Usage:    "Percentage of cache memory allowance to use for snapshot caching (default = 10% full mode, 20% archive mode)",
		Value:    10,
		Category: flags.PerfCategory,
	}
	CacheNoPrefetchFlag = &cli.BoolFlag{
		Name:     "cache.noprefetch",
		Usage:    "Disable heuristic state prefetch during block import (less CPU and disk IO, more time waiting for data)",
		Category: flags.PerfCategory,
	}
	CachePreimagesFlag = &cli.BoolFlag{
		Name:     "cache.preimages",
		Usage:    "Enable recording the SHA3/keccak preimages of trie keys",
		Category: flags.PerfCategory,
	}
	CacheLogSizeFlag = &cli.IntFlag{
		Name:     "cache.blocklogs",
		Usage:    "Size (in number of blocks) of the log cache for filtering",
		Category: flags.PerfCategory,
		Value:    ethconfig.Defaults.FilterLogCacheSize,
	}
	FDLimitFlag = &cli.IntFlag{
		Name:     "fdlimit",
		Usage:    "Raise the open file descriptor resource limit (default = system fd limit)",
		Category: flags.PerfCategory,
	}
	CryptoKZGFlag = &cli.StringFlag{
		Name:     "crypto.kzg",
		Usage:    "KZG library implementation to use; gokzg (recommended) or ckzg",
		Value:    "gokzg",
		Category: flags.PerfCategory,
	}

	// Miner settings
	MinerGasLimitFlag = &cli.Uint64Flag{
		Name:     "miner.gaslimit",
		Usage:    "Target gas ceiling for mined blocks",
		Value:    ethconfig.Defaults.Miner.GasCeil,
		Category: flags.MinerCategory,
	}
	MinerEffectiveGasLimitFlag = &cli.Uint64Flag{
		Name:     "miner.effectivegaslimit",
		Usage:    "If non-zero, an effective gas limit to apply in addition to the block header gaslimit.",
		Value:    0,
		Category: flags.MinerCategory,
	}
	MinerGasPriceFlag = &flags.BigFlag{
		Name:     "miner.gasprice",
		Usage:    "Minimum gas price for mining a transaction",
		Value:    ethconfig.Defaults.Miner.GasPrice,
		Category: flags.MinerCategory,
	}
	MinerExtraDataFlag = &cli.StringFlag{
		Name:     "miner.extradata",
		Usage:    "Block extra data set by the miner (default = client version)",
		Category: flags.MinerCategory,
	}
	MinerRecommitIntervalFlag = &cli.DurationFlag{
		Name:     "miner.recommit",
		Usage:    "Time interval to recreate the block being mined",
		Value:    ethconfig.Defaults.Miner.Recommit,
		Category: flags.MinerCategory,
	}
	MinerPendingFeeRecipientFlag = &cli.StringFlag{
		Name:     "miner.pending.feeRecipient",
		Usage:    "0x prefixed public address for the pending block producer (not used for actual block production)",
		Category: flags.MinerCategory,
	}

	// Account settings
	UnlockedAccountFlag = &cli.StringFlag{
		Name:     "unlock",
		Usage:    "Comma separated list of accounts to unlock",
		Value:    "",
		Category: flags.AccountCategory,
	}
	PasswordFileFlag = &cli.PathFlag{
		Name:      "password",
		Usage:     "Password file to use for non-interactive password input",
		TakesFile: true,
		Category:  flags.AccountCategory,
	}
	ExternalSignerFlag = &cli.StringFlag{
		Name:     "signer",
		Usage:    "External signer (url or path to ipc file)",
		Value:    "",
		Category: flags.AccountCategory,
	}
	InsecureUnlockAllowedFlag = &cli.BoolFlag{
		Name:     "allow-insecure-unlock",
		Usage:    "Allow insecure account unlocking when account-related RPCs are exposed by http",
		Category: flags.AccountCategory,
	}

	// EVM settings
	VMEnableDebugFlag = &cli.BoolFlag{
		Name:     "vmdebug",
		Usage:    "Record information useful for VM and contract debugging",
		Category: flags.VMCategory,
	}
	VMTraceFlag = &cli.StringFlag{
		Name:     "vmtrace",
		Usage:    "Name of tracer which should record internal VM operations (costly)",
		Category: flags.VMCategory,
	}
	VMTraceJsonConfigFlag = &cli.StringFlag{
		Name:     "vmtrace.jsonconfig",
		Usage:    "Tracer configuration (JSON)",
		Category: flags.VMCategory,
	}
	// API options.
	RPCGlobalGasCapFlag = &cli.Uint64Flag{
		Name:     "rpc.gascap",
		Usage:    "Sets a cap on gas that can be used in eth_call/estimateGas (0=infinite)",
		Value:    ethconfig.Defaults.RPCGasCap,
		Category: flags.APICategory,
	}
	RPCGlobalEVMTimeoutFlag = &cli.DurationFlag{
		Name:     "rpc.evmtimeout",
		Usage:    "Sets a timeout used for eth_call (0=infinite)",
		Value:    ethconfig.Defaults.RPCEVMTimeout,
		Category: flags.APICategory,
	}
	RPCGlobalTxFeeCapFlag = &cli.Float64Flag{
		Name:     "rpc.txfeecap",
		Usage:    "Sets a cap on transaction fee (in ether) that can be sent via the RPC APIs (0 = no cap)",
		Value:    ethconfig.Defaults.RPCTxFeeCap,
		Category: flags.APICategory,
	}
	// Authenticated RPC HTTP settings
	AuthListenFlag = &cli.StringFlag{
		Name:     "authrpc.addr",
		Usage:    "Listening address for authenticated APIs",
		Value:    node.DefaultConfig.AuthAddr,
		Category: flags.APICategory,
	}
	AuthPortFlag = &cli.IntFlag{
		Name:     "authrpc.port",
		Usage:    "Listening port for authenticated APIs",
		Value:    node.DefaultConfig.AuthPort,
		Category: flags.APICategory,
	}
	AuthVirtualHostsFlag = &cli.StringFlag{
		Name:     "authrpc.vhosts",
		Usage:    "Comma separated list of virtual hostnames from which to accept requests (server enforced). Accepts '*' wildcard.",
		Value:    strings.Join(node.DefaultConfig.AuthVirtualHosts, ","),
		Category: flags.APICategory,
	}
	JWTSecretFlag = &flags.DirectoryFlag{
		Name:     "authrpc.jwtsecret",
		Usage:    "Path to a JWT secret to use for authenticated RPC endpoints",
		Category: flags.APICategory,
	}

	// Logging and debug settings
	EthStatsURLFlag = &cli.StringFlag{
		Name:     "ethstats",
		Usage:    "Reporting URL of a ethstats service (nodename:secret@host:port)",
		Category: flags.MetricsCategory,
	}
	NoCompactionFlag = &cli.BoolFlag{
		Name:     "nocompaction",
		Usage:    "Disables db compaction after import",
		Category: flags.LoggingCategory,
	}
	CollectWitnessFlag = &cli.BoolFlag{
		Name:     "collectwitness",
		Usage:    "Enable state witness generation during block execution. Work in progress flag, don't use.",
		Category: flags.MiscCategory,
	}

	// MISC settings
	SyncTargetFlag = &cli.StringFlag{
		Name:      "synctarget",
		Usage:     `Hash of the block to full sync to (dev testing feature)`,
		TakesFile: true,
		Category:  flags.MiscCategory,
	}

	// RPC settings
	IPCDisabledFlag = &cli.BoolFlag{
		Name:     "ipcdisable",
		Usage:    "Disable the IPC-RPC server",
		Category: flags.APICategory,
	}
	IPCPathFlag = &flags.DirectoryFlag{
		Name:     "ipcpath",
		Usage:    "Filename for IPC socket/pipe within the datadir (explicit paths escape it)",
		Category: flags.APICategory,
	}
	HTTPEnabledFlag = &cli.BoolFlag{
		Name:     "http",
		Usage:    "Enable the HTTP-RPC server",
		Category: flags.APICategory,
	}
	HTTPListenAddrFlag = &cli.StringFlag{
		Name:     "http.addr",
		Usage:    "HTTP-RPC server listening interface",
		Value:    node.DefaultHTTPHost,
		Category: flags.APICategory,
	}
	HTTPPortFlag = &cli.IntFlag{
		Name:     "http.port",
		Usage:    "HTTP-RPC server listening port",
		Value:    node.DefaultHTTPPort,
		Category: flags.APICategory,
	}
	HTTPCORSDomainFlag = &cli.StringFlag{
		Name:     "http.corsdomain",
		Usage:    "Comma separated list of domains from which to accept cross origin requests (browser enforced)",
		Value:    "",
		Category: flags.APICategory,
	}
	HTTPVirtualHostsFlag = &cli.StringFlag{
		Name:     "http.vhosts",
		Usage:    "Comma separated list of virtual hostnames from which to accept requests (server enforced). Accepts '*' wildcard.",
		Value:    strings.Join(node.DefaultConfig.HTTPVirtualHosts, ","),
		Category: flags.APICategory,
	}
	HTTPApiFlag = &cli.StringFlag{
		Name:     "http.api",
		Usage:    "API's offered over the HTTP-RPC interface",
		Value:    "",
		Category: flags.APICategory,
	}
	HTTPPathPrefixFlag = &cli.StringFlag{
		Name:     "http.rpcprefix",
		Usage:    "HTTP path prefix on which JSON-RPC is served. Use '/' to serve on all paths.",
		Value:    "",
		Category: flags.APICategory,
	}
	GraphQLEnabledFlag = &cli.BoolFlag{
		Name:     "graphql",
		Usage:    "Enable GraphQL on the HTTP-RPC server. Note that GraphQL can only be started if an HTTP server is started as well.",
		Category: flags.APICategory,
	}
	GraphQLCORSDomainFlag = &cli.StringFlag{
		Name:     "graphql.corsdomain",
		Usage:    "Comma separated list of domains from which to accept cross origin requests (browser enforced)",
		Value:    "",
		Category: flags.APICategory,
	}
	GraphQLVirtualHostsFlag = &cli.StringFlag{
		Name:     "graphql.vhosts",
		Usage:    "Comma separated list of virtual hostnames from which to accept requests (server enforced). Accepts '*' wildcard.",
		Value:    strings.Join(node.DefaultConfig.GraphQLVirtualHosts, ","),
		Category: flags.APICategory,
	}
	WSEnabledFlag = &cli.BoolFlag{
		Name:     "ws",
		Usage:    "Enable the WS-RPC server",
		Category: flags.APICategory,
	}
	WSListenAddrFlag = &cli.StringFlag{
		Name:     "ws.addr",
		Usage:    "WS-RPC server listening interface",
		Value:    node.DefaultWSHost,
		Category: flags.APICategory,
	}
	WSPortFlag = &cli.IntFlag{
		Name:     "ws.port",
		Usage:    "WS-RPC server listening port",
		Value:    node.DefaultWSPort,
		Category: flags.APICategory,
	}
	WSApiFlag = &cli.StringFlag{
		Name:     "ws.api",
		Usage:    "API's offered over the WS-RPC interface",
		Value:    "",
		Category: flags.APICategory,
	}
	WSAllowedOriginsFlag = &cli.StringFlag{
		Name:     "ws.origins",
		Usage:    "Origins from which to accept websockets requests",
		Value:    "",
		Category: flags.APICategory,
	}
	WSPathPrefixFlag = &cli.StringFlag{
		Name:     "ws.rpcprefix",
		Usage:    "HTTP path prefix on which JSON-RPC is served. Use '/' to serve on all paths.",
		Value:    "",
		Category: flags.APICategory,
	}
	ExecFlag = &cli.StringFlag{
		Name:     "exec",
		Usage:    "Execute JavaScript statement",
		Category: flags.APICategory,
	}
	PreloadJSFlag = &cli.StringFlag{
		Name:     "preload",
		Usage:    "Comma separated list of JavaScript files to preload into the console",
		Category: flags.APICategory,
	}
	AllowUnprotectedTxs = &cli.BoolFlag{
		Name:     "rpc.allow-unprotected-txs",
		Usage:    "Allow for unprotected (non EIP155 signed) transactions to be submitted via RPC",
		Category: flags.APICategory,
	}
	BatchRequestLimit = &cli.IntFlag{
		Name:     "rpc.batch-request-limit",
		Usage:    "Maximum number of requests in a batch",
		Value:    node.DefaultConfig.BatchRequestLimit,
		Category: flags.APICategory,
	}
	BatchResponseMaxSize = &cli.IntFlag{
		Name:     "rpc.batch-response-max-size",
		Usage:    "Maximum number of bytes returned from a batched call",
		Value:    node.DefaultConfig.BatchResponseMaxSize,
		Category: flags.APICategory,
	}
	EnablePersonal = &cli.BoolFlag{
		Name:     "rpc.enabledeprecatedpersonal",
		Usage:    "Enables the (deprecated) personal namespace",
		Category: flags.APICategory,
	}

	// Network Settings
	MaxPeersFlag = &cli.IntFlag{
		Name:     "maxpeers",
		Usage:    "Maximum number of network peers (network disabled if set to 0)",
		Value:    node.DefaultConfig.P2P.MaxPeers,
		Category: flags.NetworkingCategory,
	}
	MaxPendingPeersFlag = &cli.IntFlag{
		Name:     "maxpendpeers",
		Usage:    "Maximum number of pending connection attempts (defaults used if set to 0)",
		Value:    node.DefaultConfig.P2P.MaxPendingPeers,
		Category: flags.NetworkingCategory,
	}
	ListenPortFlag = &cli.IntFlag{
		Name:     "port",
		Usage:    "Network listening port",
		Value:    30303,
		Category: flags.NetworkingCategory,
	}
	BootnodesFlag = &cli.StringFlag{
		Name:     "bootnodes",
		Usage:    "Comma separated enode URLs for P2P discovery bootstrap",
		Value:    "",
		Category: flags.NetworkingCategory,
	}
	NodeKeyFileFlag = &cli.StringFlag{
		Name:     "nodekey",
		Usage:    "P2P node key file",
		Category: flags.NetworkingCategory,
	}
	NodeKeyHexFlag = &cli.StringFlag{
		Name:     "nodekeyhex",
		Usage:    "P2P node key as hex (for testing)",
		Category: flags.NetworkingCategory,
	}
	NATFlag = &cli.StringFlag{
		Name:     "nat",
		Usage:    "NAT port mapping mechanism (any|none|upnp|pmp|pmp:<IP>|extip:<IP>)",
		Value:    "any",
		Category: flags.NetworkingCategory,
	}
	NoDiscoverFlag = &cli.BoolFlag{
		Name:     "nodiscover",
		Usage:    "Disables the peer discovery mechanism (manual peer addition)",
		Category: flags.NetworkingCategory,
	}
	DiscoveryV4Flag = &cli.BoolFlag{
		Name:     "discovery.v4",
		Aliases:  []string{"discv4"},
		Usage:    "Enables the V4 discovery mechanism",
		Category: flags.NetworkingCategory,
		Value:    false,
	}
	DiscoveryV5Flag = &cli.BoolFlag{
		Name:     "discovery.v5",
		Aliases:  []string{"discv5"},
		Usage:    "Enables the experimental RLPx V5 (Topic Discovery) mechanism",
		Category: flags.NetworkingCategory,
		Value:    true,
	}
	NetrestrictFlag = &cli.StringFlag{
		Name:     "netrestrict",
		Usage:    "Restricts network communication to the given IP networks (CIDR masks)",
		Category: flags.NetworkingCategory,
	}
	DNSDiscoveryFlag = &cli.StringFlag{
		Name:     "discovery.dns",
		Usage:    "Sets DNS discovery entry points (use \"\" to disable DNS)",
		Category: flags.NetworkingCategory,
	}
	DiscoveryPortFlag = &cli.IntFlag{
		Name:     "discovery.port",
		Usage:    "Use a custom UDP port for P2P discovery",
		Value:    30303,
		Category: flags.NetworkingCategory,
	}

	// Console
	JSpathFlag = &flags.DirectoryFlag{
		Name:     "jspath",
		Usage:    "JavaScript root path for `loadScript`",
		Value:    flags.DirectoryString("."),
		Category: flags.APICategory,
	}
	HttpHeaderFlag = &cli.StringSliceFlag{
		Name:     "header",
		Aliases:  []string{"H"},
		Usage:    "Pass custom headers to the RPC server when using --" + RemoteDBFlag.Name + " or the geth attach console. This flag can be given multiple times.",
		Category: flags.APICategory,
	}

	// Gas price oracle settings
	GpoBlocksFlag = &cli.IntFlag{
		Name:     "gpo.blocks",
		Usage:    "Number of recent blocks to check for gas prices",
		Value:    ethconfig.Defaults.GPO.Blocks,
		Category: flags.GasPriceCategory,
	}
	GpoPercentileFlag = &cli.IntFlag{
		Name:     "gpo.percentile",
		Usage:    "Suggested gas price is the given percentile of a set of recent transaction gas prices",
		Value:    ethconfig.Defaults.GPO.Percentile,
		Category: flags.GasPriceCategory,
	}
	GpoMaxGasPriceFlag = &cli.Int64Flag{
		Name:     "gpo.maxprice",
		Usage:    "Maximum transaction priority fee (or gasprice before London fork) to be recommended by gpo",
		Value:    ethconfig.Defaults.GPO.MaxPrice.Int64(),
		Category: flags.GasPriceCategory,
	}
	GpoIgnoreGasPriceFlag = &cli.Int64Flag{
		Name:     "gpo.ignoreprice",
		Usage:    "Gas price below which gpo will ignore transactions",
		Value:    ethconfig.Defaults.GPO.IgnorePrice.Int64(),
		Category: flags.GasPriceCategory,
	}
	GpoMinSuggestedPriorityFeeFlag = &cli.Int64Flag{
		Name:     "gpo.minsuggestedpriorityfee",
		Usage:    "Minimum transaction priority fee to suggest. Used on OP chains when blocks are not full.",
		Value:    ethconfig.Defaults.GPO.MinSuggestedPriorityFee.Int64(),
		Category: flags.GasPriceCategory,
	}

	// Rollup Flags
	RollupSequencerHTTPFlag = &cli.StringFlag{
		Name:     "rollup.sequencerhttp",
		Usage:    "HTTP endpoint for the sequencer mempool",
		Category: flags.RollupCategory,
	}

	RollupHistoricalRPCFlag = &cli.StringFlag{
		Name:     "rollup.historicalrpc",
		Usage:    "RPC endpoint for historical data.",
		Category: flags.RollupCategory,
	}

	RollupHistoricalRPCTimeoutFlag = &cli.StringFlag{
		Name:     "rollup.historicalrpctimeout",
		Usage:    "Timeout for historical RPC requests.",
		Value:    "5s",
		Category: flags.RollupCategory,
	}

	RollupDisableTxPoolGossipFlag = &cli.BoolFlag{
		Name:     "rollup.disabletxpoolgossip",
		Usage:    "Disable transaction pool gossip.",
		Category: flags.RollupCategory,
	}
<<<<<<< HEAD
=======
	RollupEnableTxPoolAdmissionFlag = &cli.BoolFlag{
		Name:     "rollup.enabletxpooladmission",
		Usage:    "Add RPC-submitted transactions to the txpool (on by default if --rollup.sequencerhttp is not set).",
		Category: flags.RollupCategory,
	}
>>>>>>> bdbed1d3
	RollupComputePendingBlock = &cli.BoolFlag{
		Name:     "rollup.computependingblock",
		Usage:    "By default the pending block equals the latest block to save resources and not leak txs from the tx-pool, this flag enables computing of the pending block from the tx-pool instead.",
		Category: flags.RollupCategory,
	}
<<<<<<< HEAD
=======
	RollupHaltOnIncompatibleProtocolVersionFlag = &cli.StringFlag{
		Name:     "rollup.halt",
		Usage:    "Opt-in option to halt on incompatible protocol version requirements of the given level (major/minor/patch/none), as signaled through the Engine API by the rollup node",
		Category: flags.RollupCategory,
	}
	RollupSuperchainUpgradesFlag = &cli.BoolFlag{
		Name:     "rollup.superchain-upgrades",
		Aliases:  []string{"beta.rollup.superchain-upgrades"},
		Usage:    "Apply superchain-registry config changes to the local chain-configuration",
		Category: flags.RollupCategory,
		Value:    true,
	}
>>>>>>> bdbed1d3

	// Metrics flags
	MetricsEnabledFlag = &cli.BoolFlag{
		Name:     "metrics",
		Usage:    "Enable metrics collection and reporting",
		Category: flags.MetricsCategory,
	}
	// MetricsHTTPFlag defines the endpoint for a stand-alone metrics HTTP endpoint.
	// Since the pprof service enables sensitive/vulnerable behavior, this allows a user
	// to enable a public-OK metrics endpoint without having to worry about ALSO exposing
	// other profiling behavior or information.
	MetricsHTTPFlag = &cli.StringFlag{
		Name:     "metrics.addr",
		Usage:    `Enable stand-alone metrics HTTP server listening interface.`,
		Category: flags.MetricsCategory,
	}
	MetricsPortFlag = &cli.IntFlag{
		Name: "metrics.port",
		Usage: `Metrics HTTP server listening port.
Please note that --` + MetricsHTTPFlag.Name + ` must be set to start the server.`,
		Value:    metrics.DefaultConfig.Port,
		Category: flags.MetricsCategory,
	}
	MetricsEnableInfluxDBFlag = &cli.BoolFlag{
		Name:     "metrics.influxdb",
		Usage:    "Enable metrics export/push to an external InfluxDB database",
		Category: flags.MetricsCategory,
	}
	MetricsInfluxDBEndpointFlag = &cli.StringFlag{
		Name:     "metrics.influxdb.endpoint",
		Usage:    "InfluxDB API endpoint to report metrics to",
		Value:    metrics.DefaultConfig.InfluxDBEndpoint,
		Category: flags.MetricsCategory,
	}
	MetricsInfluxDBDatabaseFlag = &cli.StringFlag{
		Name:     "metrics.influxdb.database",
		Usage:    "InfluxDB database name to push reported metrics to",
		Value:    metrics.DefaultConfig.InfluxDBDatabase,
		Category: flags.MetricsCategory,
	}
	MetricsInfluxDBUsernameFlag = &cli.StringFlag{
		Name:     "metrics.influxdb.username",
		Usage:    "Username to authorize access to the database",
		Value:    metrics.DefaultConfig.InfluxDBUsername,
		Category: flags.MetricsCategory,
	}
	MetricsInfluxDBPasswordFlag = &cli.StringFlag{
		Name:     "metrics.influxdb.password",
		Usage:    "Password to authorize access to the database",
		Value:    metrics.DefaultConfig.InfluxDBPassword,
		Category: flags.MetricsCategory,
	}
	// Tags are part of every measurement sent to InfluxDB. Queries on tags are faster in InfluxDB.
	// For example `host` tag could be used so that we can group all nodes and average a measurement
	// across all of them, but also so that we can select a specific node and inspect its measurements.
	// https://docs.influxdata.com/influxdb/v1.4/concepts/key_concepts/#tag-key
	MetricsInfluxDBTagsFlag = &cli.StringFlag{
		Name:     "metrics.influxdb.tags",
		Usage:    "Comma-separated InfluxDB tags (key/values) attached to all measurements",
		Value:    metrics.DefaultConfig.InfluxDBTags,
		Category: flags.MetricsCategory,
	}

	MetricsEnableInfluxDBV2Flag = &cli.BoolFlag{
		Name:     "metrics.influxdbv2",
		Usage:    "Enable metrics export/push to an external InfluxDB v2 database",
		Category: flags.MetricsCategory,
	}

	MetricsInfluxDBTokenFlag = &cli.StringFlag{
		Name:     "metrics.influxdb.token",
		Usage:    "Token to authorize access to the database (v2 only)",
		Value:    metrics.DefaultConfig.InfluxDBToken,
		Category: flags.MetricsCategory,
	}

	MetricsInfluxDBBucketFlag = &cli.StringFlag{
		Name:     "metrics.influxdb.bucket",
		Usage:    "InfluxDB bucket name to push reported metrics to (v2 only)",
		Value:    metrics.DefaultConfig.InfluxDBBucket,
		Category: flags.MetricsCategory,
	}

	MetricsInfluxDBOrganizationFlag = &cli.StringFlag{
		Name:     "metrics.influxdb.organization",
		Usage:    "InfluxDB organization name (v2 only)",
		Value:    metrics.DefaultConfig.InfluxDBOrganization,
		Category: flags.MetricsCategory,
	}
)

var (
	// TestnetFlags is the flag group of all built-in supported testnets.
	TestnetFlags = []cli.Flag{
		GoerliFlag,
		SepoliaFlag,
		HoleskyFlag,
	}
	// NetworkFlags is the flag group of all built-in supported networks.
	NetworkFlags = append([]cli.Flag{MainnetFlag, OPNetworkFlag}, TestnetFlags...)

	// DatabaseFlags is the flag group of all database flags.
	DatabaseFlags = []cli.Flag{
		DataDirFlag,
		AncientFlag,
		RemoteDBFlag,
		DBEngineFlag,
		StateSchemeFlag,
		HttpHeaderFlag,
	}
)

// MakeDataDir retrieves the currently requested data directory, terminating
// if none (or the empty string) is specified. If the node is starting a testnet,
// then a subdirectory of the specified datadir will be used.
func MakeDataDir(ctx *cli.Context) string {
	if path := ctx.String(DataDirFlag.Name); path != "" {
		if ctx.Bool(GoerliFlag.Name) {
			return filepath.Join(path, "goerli")
		}
		if ctx.Bool(SepoliaFlag.Name) {
			return filepath.Join(path, "sepolia")
		}
		if ctx.Bool(HoleskyFlag.Name) {
			return filepath.Join(path, "holesky")
		}
		if ctx.IsSet(OPNetworkFlag.Name) {
			return filepath.Join(path, ctx.String(OPNetworkFlag.Name))
		}
		return path
	}
	Fatalf("Cannot determine default data directory, please set manually (--datadir)")
	return ""
}

// setNodeKey creates a node key from set command line flags, either loading it
// from a file or as a specified hex value. If neither flags were provided, this
// method returns nil and an ephemeral key is to be generated.
func setNodeKey(ctx *cli.Context, cfg *p2p.Config) {
	var (
		hex  = ctx.String(NodeKeyHexFlag.Name)
		file = ctx.String(NodeKeyFileFlag.Name)
		key  *ecdsa.PrivateKey
		err  error
	)
	switch {
	case file != "" && hex != "":
		Fatalf("Options %q and %q are mutually exclusive", NodeKeyFileFlag.Name, NodeKeyHexFlag.Name)
	case file != "":
		if key, err = crypto.LoadECDSA(file); err != nil {
			Fatalf("Option %q: %v", NodeKeyFileFlag.Name, err)
		}
		cfg.PrivateKey = key
	case hex != "":
		if key, err = crypto.HexToECDSA(hex); err != nil {
			Fatalf("Option %q: %v", NodeKeyHexFlag.Name, err)
		}
		cfg.PrivateKey = key
	}
}

// setNodeUserIdent creates the user identifier from CLI flags.
func setNodeUserIdent(ctx *cli.Context, cfg *node.Config) {
	if identity := ctx.String(IdentityFlag.Name); len(identity) > 0 {
		cfg.UserIdent = identity
	}
}

// setBootstrapNodes creates a list of bootstrap nodes from the command line
// flags, reverting to pre-configured ones if none have been specified.
// Priority order for bootnodes configuration:
//
// 1. --bootnodes flag
// 2. Config file
// 3. Network preset flags (e.g. --goerli)
// 4. default to mainnet nodes
func setBootstrapNodes(ctx *cli.Context, cfg *p2p.Config) {
	urls := params.MainnetBootnodes
	if ctx.IsSet(BootnodesFlag.Name) {
		urls = SplitAndTrim(ctx.String(BootnodesFlag.Name))
	} else {
		if cfg.BootstrapNodes != nil {
			return // Already set by config file, don't apply defaults.
		}
		switch {
		case ctx.Bool(HoleskyFlag.Name):
			urls = params.HoleskyBootnodes
		case ctx.Bool(SepoliaFlag.Name):
			urls = params.SepoliaBootnodes
		case ctx.Bool(GoerliFlag.Name):
			urls = params.GoerliBootnodes
		}
	}
	cfg.BootstrapNodes = mustParseBootnodes(urls)
}

func mustParseBootnodes(urls []string) []*enode.Node {
	nodes := make([]*enode.Node, 0, len(urls))
	for _, url := range urls {
		if url != "" {
			node, err := enode.Parse(enode.ValidSchemes, url)
			if err != nil {
				log.Crit("Bootstrap URL invalid", "enode", url, "err", err)
				return nil
			}
			nodes = append(nodes, node)
		}
	}
	return nodes
}

// setBootstrapNodesV5 creates a list of bootstrap nodes from the command line
// flags, reverting to pre-configured ones if none have been specified.
func setBootstrapNodesV5(ctx *cli.Context, cfg *p2p.Config) {
	urls := params.V5Bootnodes
	switch {
	case ctx.IsSet(BootnodesFlag.Name):
		urls = SplitAndTrim(ctx.String(BootnodesFlag.Name))
	case cfg.BootstrapNodesV5 != nil:
		return // already set, don't apply defaults.
	case ctx.IsSet(OPNetworkFlag.Name):
		network := ctx.String(OPNetworkFlag.Name)
		if strings.Contains(strings.ToLower(network), "mainnet") {
			urls = params.V5OPBootnodes
		} else {
			urls = params.V5OPTestnetBootnodes
		}
	}

	cfg.BootstrapNodesV5 = make([]*enode.Node, 0, len(urls))
	for _, url := range urls {
		if url != "" {
			node, err := enode.Parse(enode.ValidSchemes, url)
			if err != nil {
				log.Error("Bootstrap URL invalid", "enode", url, "err", err)
				continue
			}
			cfg.BootstrapNodesV5 = append(cfg.BootstrapNodesV5, node)
		}
	}
}

// setListenAddress creates TCP/UDP listening address strings from set command
// line flags
func setListenAddress(ctx *cli.Context, cfg *p2p.Config) {
	if ctx.IsSet(ListenPortFlag.Name) {
		cfg.ListenAddr = fmt.Sprintf(":%d", ctx.Int(ListenPortFlag.Name))
	}
	if ctx.IsSet(DiscoveryPortFlag.Name) {
		cfg.DiscAddr = fmt.Sprintf(":%d", ctx.Int(DiscoveryPortFlag.Name))
	}
}

// setNAT creates a port mapper from command line flags.
func setNAT(ctx *cli.Context, cfg *p2p.Config) {
	if ctx.IsSet(NATFlag.Name) {
		natif, err := nat.Parse(ctx.String(NATFlag.Name))
		if err != nil {
			Fatalf("Option %s: %v", NATFlag.Name, err)
		}
		cfg.NAT = natif
	}
}

// SplitAndTrim splits input separated by a comma
// and trims excessive white space from the substrings.
func SplitAndTrim(input string) (ret []string) {
	l := strings.Split(input, ",")
	for _, r := range l {
		if r = strings.TrimSpace(r); r != "" {
			ret = append(ret, r)
		}
	}
	return ret
}

// setHTTP creates the HTTP RPC listener interface string from the set
// command line flags, returning empty if the HTTP endpoint is disabled.
func setHTTP(ctx *cli.Context, cfg *node.Config) {
	if ctx.Bool(HTTPEnabledFlag.Name) {
		if cfg.HTTPHost == "" {
			cfg.HTTPHost = "127.0.0.1"
		}
		if ctx.IsSet(HTTPListenAddrFlag.Name) {
			cfg.HTTPHost = ctx.String(HTTPListenAddrFlag.Name)
		}
	}

	if ctx.IsSet(HTTPPortFlag.Name) {
		cfg.HTTPPort = ctx.Int(HTTPPortFlag.Name)
	}

	if ctx.IsSet(AuthListenFlag.Name) {
		cfg.AuthAddr = ctx.String(AuthListenFlag.Name)
	}

	if ctx.IsSet(AuthPortFlag.Name) {
		cfg.AuthPort = ctx.Int(AuthPortFlag.Name)
	}

	if ctx.IsSet(AuthVirtualHostsFlag.Name) {
		cfg.AuthVirtualHosts = SplitAndTrim(ctx.String(AuthVirtualHostsFlag.Name))
	}

	if ctx.IsSet(HTTPCORSDomainFlag.Name) {
		cfg.HTTPCors = SplitAndTrim(ctx.String(HTTPCORSDomainFlag.Name))
	}

	if ctx.IsSet(HTTPApiFlag.Name) {
		cfg.HTTPModules = SplitAndTrim(ctx.String(HTTPApiFlag.Name))
	}

	if ctx.IsSet(HTTPVirtualHostsFlag.Name) {
		cfg.HTTPVirtualHosts = SplitAndTrim(ctx.String(HTTPVirtualHostsFlag.Name))
	}

	if ctx.IsSet(HTTPPathPrefixFlag.Name) {
		cfg.HTTPPathPrefix = ctx.String(HTTPPathPrefixFlag.Name)
	}
	if ctx.IsSet(AllowUnprotectedTxs.Name) {
		cfg.AllowUnprotectedTxs = ctx.Bool(AllowUnprotectedTxs.Name)
	}

	if ctx.IsSet(BatchRequestLimit.Name) {
		cfg.BatchRequestLimit = ctx.Int(BatchRequestLimit.Name)
	}

	if ctx.IsSet(BatchResponseMaxSize.Name) {
		cfg.BatchResponseMaxSize = ctx.Int(BatchResponseMaxSize.Name)
	}
}

// setGraphQL creates the GraphQL listener interface string from the set
// command line flags, returning empty if the GraphQL endpoint is disabled.
func setGraphQL(ctx *cli.Context, cfg *node.Config) {
	if ctx.IsSet(GraphQLCORSDomainFlag.Name) {
		cfg.GraphQLCors = SplitAndTrim(ctx.String(GraphQLCORSDomainFlag.Name))
	}
	if ctx.IsSet(GraphQLVirtualHostsFlag.Name) {
		cfg.GraphQLVirtualHosts = SplitAndTrim(ctx.String(GraphQLVirtualHostsFlag.Name))
	}
}

// setWS creates the WebSocket RPC listener interface string from the set
// command line flags, returning empty if the HTTP endpoint is disabled.
func setWS(ctx *cli.Context, cfg *node.Config) {
	if ctx.Bool(WSEnabledFlag.Name) {
		if cfg.WSHost == "" {
			cfg.WSHost = "127.0.0.1"
		}
		if ctx.IsSet(WSListenAddrFlag.Name) {
			cfg.WSHost = ctx.String(WSListenAddrFlag.Name)
		}
	}
	if ctx.IsSet(WSPortFlag.Name) {
		cfg.WSPort = ctx.Int(WSPortFlag.Name)
	}

	if ctx.IsSet(WSAllowedOriginsFlag.Name) {
		cfg.WSOrigins = SplitAndTrim(ctx.String(WSAllowedOriginsFlag.Name))
	}

	if ctx.IsSet(WSApiFlag.Name) {
		cfg.WSModules = SplitAndTrim(ctx.String(WSApiFlag.Name))
	}

	if ctx.IsSet(WSPathPrefixFlag.Name) {
		cfg.WSPathPrefix = ctx.String(WSPathPrefixFlag.Name)
	}
}

// setIPC creates an IPC path configuration from the set command line flags,
// returning an empty string if IPC was explicitly disabled, or the set path.
func setIPC(ctx *cli.Context, cfg *node.Config) {
	CheckExclusive(ctx, IPCDisabledFlag, IPCPathFlag)
	switch {
	case ctx.Bool(IPCDisabledFlag.Name):
		cfg.IPCPath = ""
	case ctx.IsSet(IPCPathFlag.Name):
		cfg.IPCPath = ctx.String(IPCPathFlag.Name)
	}
}

// setLes shows the deprecation warnings for LES flags.
func setLes(ctx *cli.Context, cfg *ethconfig.Config) {
	if ctx.IsSet(LightServeFlag.Name) {
		log.Warn("The light server has been deprecated, please remove this flag", "flag", LightServeFlag.Name)
	}
	if ctx.IsSet(LightIngressFlag.Name) {
		log.Warn("The light server has been deprecated, please remove this flag", "flag", LightIngressFlag.Name)
	}
	if ctx.IsSet(LightEgressFlag.Name) {
		log.Warn("The light server has been deprecated, please remove this flag", "flag", LightEgressFlag.Name)
	}
	if ctx.IsSet(LightMaxPeersFlag.Name) {
		log.Warn("The light server has been deprecated, please remove this flag", "flag", LightMaxPeersFlag.Name)
	}
	if ctx.IsSet(LightNoPruneFlag.Name) {
		log.Warn("The light server has been deprecated, please remove this flag", "flag", LightNoPruneFlag.Name)
	}
	if ctx.IsSet(LightNoSyncServeFlag.Name) {
		log.Warn("The light server has been deprecated, please remove this flag", "flag", LightNoSyncServeFlag.Name)
	}
}

// MakeDatabaseHandles raises out the number of allowed file handles per process
// for Geth and returns half of the allowance to assign to the database.
func MakeDatabaseHandles(max int) int {
	limit, err := fdlimit.Maximum()
	if err != nil {
		Fatalf("Failed to retrieve file descriptor allowance: %v", err)
	}
	switch {
	case max == 0:
		// User didn't specify a meaningful value, use system limits
	case max < 128:
		// User specified something unhealthy, just use system defaults
		log.Error("File descriptor limit invalid (<128)", "had", max, "updated", limit)
	case max > limit:
		// User requested more than the OS allows, notify that we can't allocate it
		log.Warn("Requested file descriptors denied by OS", "req", max, "limit", limit)
	default:
		// User limit is meaningful and within allowed range, use that
		limit = max
	}
	raised, err := fdlimit.Raise(uint64(limit))
	if err != nil {
		Fatalf("Failed to raise file descriptor allowance: %v", err)
	}
	return int(raised / 2) // Leave half for networking and other stuff
}

// MakeAddress converts an account specified directly as a hex encoded string or
// a key index in the key store to an internal account representation.
func MakeAddress(ks *keystore.KeyStore, account string) (accounts.Account, error) {
	// If the specified account is a valid address, return it
	if common.IsHexAddress(account) {
		return accounts.Account{Address: common.HexToAddress(account)}, nil
	}
	// Otherwise try to interpret the account as a keystore index
	index, err := strconv.Atoi(account)
	if err != nil || index < 0 {
		return accounts.Account{}, fmt.Errorf("invalid account address or index %q", account)
	}
	log.Warn("-------------------------------------------------------------------")
	log.Warn("Referring to accounts by order in the keystore folder is dangerous!")
	log.Warn("This functionality is deprecated and will be removed in the future!")
	log.Warn("Please use explicit addresses! (can search via `geth account list`)")
	log.Warn("-------------------------------------------------------------------")

	accs := ks.Accounts()
	if len(accs) <= index {
		return accounts.Account{}, fmt.Errorf("index %d higher than number of accounts %d", index, len(accs))
	}
	return accs[index], nil
}

// setEtherbase retrieves the etherbase from the directly specified command line flags.
func setEtherbase(ctx *cli.Context, cfg *ethconfig.Config) {
	if ctx.IsSet(MinerEtherbaseFlag.Name) {
		log.Warn("Option --miner.etherbase is deprecated as the etherbase is set by the consensus client post-merge")
		return
	}
	if !ctx.IsSet(MinerPendingFeeRecipientFlag.Name) {
		return
	}
	addr := ctx.String(MinerPendingFeeRecipientFlag.Name)
	if strings.HasPrefix(addr, "0x") || strings.HasPrefix(addr, "0X") {
		addr = addr[2:]
	}
	b, err := hex.DecodeString(addr)
	if err != nil || len(b) != common.AddressLength {
		Fatalf("-%s: invalid pending block producer address %q", MinerPendingFeeRecipientFlag.Name, addr)
		return
	}
	cfg.Miner.PendingFeeRecipient = common.BytesToAddress(b)
}

// MakePasswordList reads password lines from the file specified by the global --password flag.
func MakePasswordList(ctx *cli.Context) []string {
	path := ctx.Path(PasswordFileFlag.Name)
	if path == "" {
		return nil
	}
	text, err := os.ReadFile(path)
	if err != nil {
		Fatalf("Failed to read password file: %v", err)
	}
	lines := strings.Split(string(text), "\n")
	// Sanitise DOS line endings.
	for i := range lines {
		lines[i] = strings.TrimRight(lines[i], "\r")
	}
	return lines
}

func SetP2PConfig(ctx *cli.Context, cfg *p2p.Config) {
	setNodeKey(ctx, cfg)
	setNAT(ctx, cfg)
	setListenAddress(ctx, cfg)
	setBootstrapNodes(ctx, cfg)
	setBootstrapNodesV5(ctx, cfg)

	if ctx.IsSet(MaxPeersFlag.Name) {
		cfg.MaxPeers = ctx.Int(MaxPeersFlag.Name)
	}
	ethPeers := cfg.MaxPeers
	log.Info("Maximum peer count", "ETH", ethPeers, "total", cfg.MaxPeers)

	if ctx.IsSet(MaxPendingPeersFlag.Name) {
		cfg.MaxPendingPeers = ctx.Int(MaxPendingPeersFlag.Name)
	}
	if ctx.IsSet(NoDiscoverFlag.Name) {
		cfg.NoDiscovery = true
	}

	CheckExclusive(ctx, DiscoveryV4Flag, NoDiscoverFlag)
	CheckExclusive(ctx, DiscoveryV5Flag, NoDiscoverFlag)
	cfg.DiscoveryV4 = ctx.Bool(DiscoveryV4Flag.Name)
	cfg.DiscoveryV5 = ctx.Bool(DiscoveryV5Flag.Name)

	if netrestrict := ctx.String(NetrestrictFlag.Name); netrestrict != "" {
		list, err := netutil.ParseNetlist(netrestrict)
		if err != nil {
			Fatalf("Option %q: %v", NetrestrictFlag.Name, err)
		}
		cfg.NetRestrict = list
	}

	if ctx.Bool(DeveloperFlag.Name) {
		// --dev mode can't use p2p networking.
		cfg.MaxPeers = 0
		cfg.ListenAddr = ""
		cfg.NoDial = true
		cfg.NoDiscovery = true
		cfg.DiscoveryV5 = false
	}
}

// SetNodeConfig applies node-related command line flags to the config.
func SetNodeConfig(ctx *cli.Context, cfg *node.Config) {
	SetP2PConfig(ctx, &cfg.P2P)
	setIPC(ctx, cfg)
	setHTTP(ctx, cfg)
	setGraphQL(ctx, cfg)
	setWS(ctx, cfg)
	setNodeUserIdent(ctx, cfg)
	SetDataDir(ctx, cfg)
	setSmartCard(ctx, cfg)

	if ctx.IsSet(JWTSecretFlag.Name) {
		cfg.JWTSecret = ctx.String(JWTSecretFlag.Name)
	}

	if ctx.IsSet(EnablePersonal.Name) {
		cfg.EnablePersonal = true
	}

	if ctx.IsSet(ExternalSignerFlag.Name) {
		cfg.ExternalSigner = ctx.String(ExternalSignerFlag.Name)
	}

	if ctx.IsSet(KeyStoreDirFlag.Name) {
		cfg.KeyStoreDir = ctx.String(KeyStoreDirFlag.Name)
	}
	if ctx.IsSet(DeveloperFlag.Name) {
		cfg.UseLightweightKDF = true
	}
	if ctx.IsSet(LightKDFFlag.Name) {
		cfg.UseLightweightKDF = ctx.Bool(LightKDFFlag.Name)
	}
	if ctx.IsSet(NoUSBFlag.Name) || cfg.NoUSB {
		log.Warn("Option nousb is deprecated and USB is deactivated by default. Use --usb to enable")
	}
	if ctx.IsSet(USBFlag.Name) {
		cfg.USB = ctx.Bool(USBFlag.Name)
	}
	if ctx.IsSet(InsecureUnlockAllowedFlag.Name) {
		cfg.InsecureUnlockAllowed = ctx.Bool(InsecureUnlockAllowedFlag.Name)
	}
	if ctx.IsSet(DBEngineFlag.Name) {
		dbEngine := ctx.String(DBEngineFlag.Name)
		if dbEngine != "leveldb" && dbEngine != "pebble" {
			Fatalf("Invalid choice for db.engine '%s', allowed 'leveldb' or 'pebble'", dbEngine)
		}
		log.Info(fmt.Sprintf("Using %s as db engine", dbEngine))
		cfg.DBEngine = dbEngine
	}
	// deprecation notice for log debug flags (TODO: find a more appropriate place to put these?)
	if ctx.IsSet(LogBacktraceAtFlag.Name) {
		log.Warn("log.backtrace flag is deprecated")
	}
	if ctx.IsSet(LogDebugFlag.Name) {
		log.Warn("log.debug flag is deprecated")
	}
}

func setSmartCard(ctx *cli.Context, cfg *node.Config) {
	// Skip enabling smartcards if no path is set
	path := ctx.String(SmartCardDaemonPathFlag.Name)
	if path == "" {
		return
	}
	// Sanity check that the smartcard path is valid
	fi, err := os.Stat(path)
	if err != nil {
		log.Info("Smartcard socket not found, disabling", "err", err)
		return
	}
	if fi.Mode()&os.ModeType != os.ModeSocket {
		log.Error("Invalid smartcard daemon path", "path", path, "type", fi.Mode().String())
		return
	}
	// Smartcard daemon path exists and is a socket, enable it
	cfg.SmartCardDaemonPath = path
}

func SetDataDir(ctx *cli.Context, cfg *node.Config) {
	switch {
	case ctx.IsSet(DataDirFlag.Name):
		cfg.DataDir = ctx.String(DataDirFlag.Name)
	case ctx.Bool(DeveloperFlag.Name):
		cfg.DataDir = "" // unless explicitly requested, use memory databases
	case ctx.Bool(GoerliFlag.Name) && cfg.DataDir == node.DefaultDataDir():
		cfg.DataDir = filepath.Join(node.DefaultDataDir(), "goerli")
	case ctx.Bool(SepoliaFlag.Name) && cfg.DataDir == node.DefaultDataDir():
		cfg.DataDir = filepath.Join(node.DefaultDataDir(), "sepolia")
	case ctx.Bool(HoleskyFlag.Name) && cfg.DataDir == node.DefaultDataDir():
		cfg.DataDir = filepath.Join(node.DefaultDataDir(), "holesky")
	case ctx.IsSet(OPNetworkFlag.Name) && cfg.DataDir == node.DefaultDataDir():
		cfg.DataDir = filepath.Join(node.DefaultDataDir(), ctx.String(OPNetworkFlag.Name))
	}
}

func setGPO(ctx *cli.Context, cfg *gasprice.Config) {
	if ctx.IsSet(GpoBlocksFlag.Name) {
		cfg.Blocks = ctx.Int(GpoBlocksFlag.Name)
	}
	if ctx.IsSet(GpoPercentileFlag.Name) {
		cfg.Percentile = ctx.Int(GpoPercentileFlag.Name)
	}
	if ctx.IsSet(GpoMaxGasPriceFlag.Name) {
		cfg.MaxPrice = big.NewInt(ctx.Int64(GpoMaxGasPriceFlag.Name))
	}
	if ctx.IsSet(GpoIgnoreGasPriceFlag.Name) {
		cfg.IgnorePrice = big.NewInt(ctx.Int64(GpoIgnoreGasPriceFlag.Name))
	}
	if ctx.IsSet(GpoMinSuggestedPriorityFeeFlag.Name) {
		cfg.MinSuggestedPriorityFee = big.NewInt(ctx.Int64(GpoMinSuggestedPriorityFeeFlag.Name))
	}
}

func setTxPool(ctx *cli.Context, cfg *legacypool.Config) {
	if ctx.IsSet(TxPoolLocalsFlag.Name) {
		locals := strings.Split(ctx.String(TxPoolLocalsFlag.Name), ",")
		for _, account := range locals {
			if trimmed := strings.TrimSpace(account); !common.IsHexAddress(trimmed) {
				Fatalf("Invalid account in --txpool.locals: %s", trimmed)
			} else {
				cfg.Locals = append(cfg.Locals, common.HexToAddress(account))
			}
		}
	}
	if ctx.IsSet(TxPoolNoLocalsFlag.Name) {
		cfg.NoLocals = ctx.Bool(TxPoolNoLocalsFlag.Name)
	}
	if ctx.IsSet(TxPoolJournalFlag.Name) {
		cfg.Journal = ctx.String(TxPoolJournalFlag.Name)
	}
	if ctx.IsSet(TxPoolJournalRemotesFlag.Name) {
		cfg.JournalRemote = ctx.Bool(TxPoolJournalRemotesFlag.Name)
	}
	if ctx.IsSet(TxPoolRejournalFlag.Name) {
		cfg.Rejournal = ctx.Duration(TxPoolRejournalFlag.Name)
	}
	if ctx.IsSet(TxPoolPriceLimitFlag.Name) {
		cfg.PriceLimit = ctx.Uint64(TxPoolPriceLimitFlag.Name)
	}
	if ctx.IsSet(TxPoolPriceBumpFlag.Name) {
		cfg.PriceBump = ctx.Uint64(TxPoolPriceBumpFlag.Name)
	}
	if ctx.IsSet(TxPoolAccountSlotsFlag.Name) {
		cfg.AccountSlots = ctx.Uint64(TxPoolAccountSlotsFlag.Name)
	}
	if ctx.IsSet(TxPoolGlobalSlotsFlag.Name) {
		cfg.GlobalSlots = ctx.Uint64(TxPoolGlobalSlotsFlag.Name)
	}
	if ctx.IsSet(TxPoolAccountQueueFlag.Name) {
		cfg.AccountQueue = ctx.Uint64(TxPoolAccountQueueFlag.Name)
	}
	if ctx.IsSet(TxPoolGlobalQueueFlag.Name) {
		cfg.GlobalQueue = ctx.Uint64(TxPoolGlobalQueueFlag.Name)
	}
	if ctx.IsSet(TxPoolLifetimeFlag.Name) {
		cfg.Lifetime = ctx.Duration(TxPoolLifetimeFlag.Name)
	}
	if ctx.IsSet(MinerEffectiveGasLimitFlag.Name) {
		// While technically this is a miner config parameter, we also want the txpool to enforce
		// it to avoid accepting transactions that can never be included in a block.
		cfg.EffectiveGasCeil = ctx.Uint64(MinerEffectiveGasLimitFlag.Name)
	}
}

func setBlobPool(ctx *cli.Context, cfg *blobpool.Config) {
	if ctx.IsSet(BlobPoolDataDirFlag.Name) {
		cfg.Datadir = ctx.String(BlobPoolDataDirFlag.Name)
	}
	if ctx.IsSet(BlobPoolDataCapFlag.Name) {
		cfg.Datacap = ctx.Uint64(BlobPoolDataCapFlag.Name)
	}
	if ctx.IsSet(BlobPoolPriceBumpFlag.Name) {
		cfg.PriceBump = ctx.Uint64(BlobPoolPriceBumpFlag.Name)
	}
}

func setMiner(ctx *cli.Context, cfg *miner.Config) {
	if ctx.Bool(MiningEnabledFlag.Name) {
		log.Warn("The flag --mine is deprecated and will be removed")
	}
	if ctx.IsSet(MinerExtraDataFlag.Name) {
		cfg.ExtraData = []byte(ctx.String(MinerExtraDataFlag.Name))
	}
	if ctx.IsSet(MinerGasLimitFlag.Name) {
		cfg.GasCeil = ctx.Uint64(MinerGasLimitFlag.Name)
	}
	if ctx.IsSet(MinerEffectiveGasLimitFlag.Name) {
		cfg.EffectiveGasCeil = ctx.Uint64(MinerEffectiveGasLimitFlag.Name)
	}
	if ctx.IsSet(MinerGasPriceFlag.Name) {
		cfg.GasPrice = flags.GlobalBig(ctx, MinerGasPriceFlag.Name)
	}
	if ctx.IsSet(MinerRecommitIntervalFlag.Name) {
		cfg.Recommit = ctx.Duration(MinerRecommitIntervalFlag.Name)
	}
	if ctx.IsSet(MinerNewPayloadTimeoutFlag.Name) {
		log.Warn("The flag --miner.newpayload-timeout is deprecated and will be removed, please use --miner.recommit")
		cfg.Recommit = ctx.Duration(MinerNewPayloadTimeoutFlag.Name)
	}
	if ctx.IsSet(RollupComputePendingBlock.Name) {
		cfg.RollupComputePendingBlock = ctx.Bool(RollupComputePendingBlock.Name)
	}
	if ctx.IsSet(RollupComputePendingBlock.Name) {
		cfg.RollupComputePendingBlock = ctx.Bool(RollupComputePendingBlock.Name)
	}
}

func setRequiredBlocks(ctx *cli.Context, cfg *ethconfig.Config) {
	requiredBlocks := ctx.String(EthRequiredBlocksFlag.Name)
	if requiredBlocks == "" {
		if ctx.IsSet(LegacyWhitelistFlag.Name) {
			log.Warn("The flag --whitelist is deprecated and will be removed, please use --eth.requiredblocks")
			requiredBlocks = ctx.String(LegacyWhitelistFlag.Name)
		} else {
			return
		}
	}
	cfg.RequiredBlocks = make(map[uint64]common.Hash)
	for _, entry := range strings.Split(requiredBlocks, ",") {
		parts := strings.Split(entry, "=")
		if len(parts) != 2 {
			Fatalf("Invalid required block entry: %s", entry)
		}
		number, err := strconv.ParseUint(parts[0], 0, 64)
		if err != nil {
			Fatalf("Invalid required block number %s: %v", parts[0], err)
		}
		var hash common.Hash
		if err = hash.UnmarshalText([]byte(parts[1])); err != nil {
			Fatalf("Invalid required block hash %s: %v", parts[1], err)
		}
		cfg.RequiredBlocks[number] = hash
	}
}

// CheckExclusive verifies that only a single instance of the provided flags was
// set by the user. Each flag might optionally be followed by a string type to
// specialize it further.
func CheckExclusive(ctx *cli.Context, args ...interface{}) {
	set := make([]string, 0, 1)
	for i := 0; i < len(args); i++ {
		// Make sure the next argument is a flag and skip if not set
		flag, ok := args[i].(cli.Flag)
		if !ok {
			panic(fmt.Sprintf("invalid argument, not cli.Flag type: %T", args[i]))
		}
		// Check if next arg extends current and expand its name if so
		name := flag.Names()[0]

		if i+1 < len(args) {
			switch option := args[i+1].(type) {
			case string:
				// Extended flag check, make sure value set doesn't conflict with passed in option
				if ctx.String(flag.Names()[0]) == option {
					name += "=" + option
					set = append(set, "--"+name)
				}
				// shift arguments and continue
				i++
				continue

			case cli.Flag:
			default:
				panic(fmt.Sprintf("invalid argument, not cli.Flag or string extension: %T", args[i+1]))
			}
		}
		// Mark the flag if it's set
		if ctx.IsSet(flag.Names()[0]) {
			set = append(set, "--"+name)
		}
	}
	if len(set) > 1 {
		Fatalf("Flags %v can't be used at the same time", strings.Join(set, ", "))
	}
}

// SetEthConfig applies eth-related command line flags to the config.
func SetEthConfig(ctx *cli.Context, stack *node.Node, cfg *ethconfig.Config) {
	// Avoid conflicting network flags
	CheckExclusive(ctx, MainnetFlag, DeveloperFlag, GoerliFlag, SepoliaFlag, HoleskyFlag, OPNetworkFlag)
	CheckExclusive(ctx, DeveloperFlag, ExternalSignerFlag) // Can't use both ephemeral unlocked and external signer

	// Set configurations from CLI flags
	setEtherbase(ctx, cfg)
	setGPO(ctx, &cfg.GPO)
	setTxPool(ctx, &cfg.TxPool)
	setBlobPool(ctx, &cfg.BlobPool)
	setMiner(ctx, &cfg.Miner)
	setRequiredBlocks(ctx, cfg)
	setLes(ctx, cfg)

	// Cap the cache allowance and tune the garbage collector
	mem, err := gopsutil.VirtualMemory()
	if err == nil {
		if 32<<(^uintptr(0)>>63) == 32 && mem.Total > 2*1024*1024*1024 {
			log.Warn("Lowering memory allowance on 32bit arch", "available", mem.Total/1024/1024, "addressable", 2*1024)
			mem.Total = 2 * 1024 * 1024 * 1024
		}
		allowance := int(mem.Total / 1024 / 1024 / 3)
		if cache := ctx.Int(CacheFlag.Name); cache > allowance {
			log.Warn("Sanitizing cache to Go's GC limits", "provided", cache, "updated", allowance)
			ctx.Set(CacheFlag.Name, strconv.Itoa(allowance))
		}
	}
	// Ensure Go's GC ignores the database cache for trigger percentage
	cache := ctx.Int(CacheFlag.Name)
	gogc := math.Max(20, math.Min(100, 100/(float64(cache)/1024)))

	log.Debug("Sanitizing Go's GC trigger", "percent", int(gogc))
	godebug.SetGCPercent(int(gogc))

	if ctx.IsSet(SyncTargetFlag.Name) {
		cfg.SyncMode = downloader.FullSync // dev sync target forces full sync
	} else if ctx.IsSet(SyncModeFlag.Name) {
		cfg.SyncMode = *flags.GlobalTextMarshaler(ctx, SyncModeFlag.Name).(*downloader.SyncMode)
	}
	if ctx.IsSet(NetworkIdFlag.Name) {
		cfg.NetworkId = ctx.Uint64(NetworkIdFlag.Name)
	}
	if ctx.IsSet(CacheFlag.Name) || ctx.IsSet(CacheDatabaseFlag.Name) {
		cfg.DatabaseCache = ctx.Int(CacheFlag.Name) * ctx.Int(CacheDatabaseFlag.Name) / 100
	}
	cfg.DatabaseHandles = MakeDatabaseHandles(ctx.Int(FDLimitFlag.Name))
	if ctx.IsSet(AncientFlag.Name) {
		cfg.DatabaseFreezer = ctx.String(AncientFlag.Name)
	}

	if gcmode := ctx.String(GCModeFlag.Name); gcmode != "full" && gcmode != "archive" {
		Fatalf("--%s must be either 'full' or 'archive'", GCModeFlag.Name)
	}
	if ctx.IsSet(GCModeFlag.Name) {
		cfg.NoPruning = ctx.String(GCModeFlag.Name) == "archive"
	}
	if ctx.IsSet(CacheNoPrefetchFlag.Name) {
		cfg.NoPrefetch = ctx.Bool(CacheNoPrefetchFlag.Name)
	}
	// Read the value from the flag no matter if it's set or not.
	cfg.Preimages = ctx.Bool(CachePreimagesFlag.Name)
	if cfg.NoPruning && !cfg.Preimages {
		cfg.Preimages = true
		log.Info("Enabling recording of key preimages since archive mode is used")
	}
	if ctx.IsSet(StateHistoryFlag.Name) {
		cfg.StateHistory = ctx.Uint64(StateHistoryFlag.Name)
	}
	if ctx.IsSet(StateSchemeFlag.Name) {
		cfg.StateScheme = ctx.String(StateSchemeFlag.Name)
	}
	// Parse transaction history flag, if user is still using legacy config
	// file with 'TxLookupLimit' configured, copy the value to 'TransactionHistory'.
	if cfg.TransactionHistory == ethconfig.Defaults.TransactionHistory && cfg.TxLookupLimit != ethconfig.Defaults.TxLookupLimit {
		log.Warn("The config option 'TxLookupLimit' is deprecated and will be removed, please use 'TransactionHistory'")
		cfg.TransactionHistory = cfg.TxLookupLimit
	}
	if ctx.IsSet(TransactionHistoryFlag.Name) {
		cfg.TransactionHistory = ctx.Uint64(TransactionHistoryFlag.Name)
	} else if ctx.IsSet(TxLookupLimitFlag.Name) {
		log.Warn("The flag --txlookuplimit is deprecated and will be removed, please use --history.transactions")
		cfg.TransactionHistory = ctx.Uint64(TxLookupLimitFlag.Name)
	}
	if ctx.String(GCModeFlag.Name) == "archive" && cfg.TransactionHistory != 0 {
		cfg.TransactionHistory = 0
		log.Warn("Disabled transaction unindexing for archive node")

		cfg.StateScheme = rawdb.HashScheme
		log.Warn("Forcing hash state-scheme for archive mode")
	}
	if ctx.IsSet(CacheFlag.Name) || ctx.IsSet(CacheTrieFlag.Name) {
		cfg.TrieCleanCache = ctx.Int(CacheFlag.Name) * ctx.Int(CacheTrieFlag.Name) / 100
	}
	if ctx.IsSet(CacheFlag.Name) || ctx.IsSet(CacheGCFlag.Name) {
		cfg.TrieDirtyCache = ctx.Int(CacheFlag.Name) * ctx.Int(CacheGCFlag.Name) / 100
	}
	if ctx.IsSet(CacheFlag.Name) || ctx.IsSet(CacheSnapshotFlag.Name) {
		cfg.SnapshotCache = ctx.Int(CacheFlag.Name) * ctx.Int(CacheSnapshotFlag.Name) / 100
	}
	if ctx.IsSet(CacheLogSizeFlag.Name) {
		cfg.FilterLogCacheSize = ctx.Int(CacheLogSizeFlag.Name)
	}
	if !ctx.Bool(SnapshotFlag.Name) || cfg.SnapshotCache == 0 {
		// If snap-sync is requested, this flag is also required
		if cfg.SyncMode == downloader.SnapSync {
			if !ctx.Bool(SnapshotFlag.Name) {
				log.Warn("Snap sync requested, enabling --snapshot")
			}
			if cfg.SnapshotCache == 0 {
				log.Warn("Snap sync requested, resetting --cache.snapshot")
				cfg.SnapshotCache = ctx.Int(CacheFlag.Name) * CacheSnapshotFlag.Value / 100
			}
		} else {
			cfg.TrieCleanCache += cfg.SnapshotCache
			cfg.SnapshotCache = 0 // Disabled
		}
	}
	if ctx.IsSet(DocRootFlag.Name) {
		cfg.DocRoot = ctx.String(DocRootFlag.Name)
	}
	if ctx.IsSet(VMEnableDebugFlag.Name) {
		// TODO(fjl): force-enable this in --dev mode
		cfg.EnablePreimageRecording = ctx.Bool(VMEnableDebugFlag.Name)
	}
	if ctx.IsSet(CollectWitnessFlag.Name) {
		cfg.EnableWitnessCollection = ctx.Bool(CollectWitnessFlag.Name)
	}

	if ctx.IsSet(RPCGlobalGasCapFlag.Name) {
		cfg.RPCGasCap = ctx.Uint64(RPCGlobalGasCapFlag.Name)
	}
	if cfg.RPCGasCap != 0 {
		log.Info("Set global gas cap", "cap", cfg.RPCGasCap)
	} else {
		log.Info("Global gas cap disabled")
	}
	if ctx.IsSet(RPCGlobalEVMTimeoutFlag.Name) {
		cfg.RPCEVMTimeout = ctx.Duration(RPCGlobalEVMTimeoutFlag.Name)
	}
	if ctx.IsSet(RPCGlobalTxFeeCapFlag.Name) {
		cfg.RPCTxFeeCap = ctx.Float64(RPCGlobalTxFeeCapFlag.Name)
	}
	if ctx.IsSet(NoDiscoverFlag.Name) {
		cfg.EthDiscoveryURLs, cfg.SnapDiscoveryURLs = []string{}, []string{}
	} else if ctx.IsSet(DNSDiscoveryFlag.Name) {
		urls := ctx.String(DNSDiscoveryFlag.Name)
		if urls == "" {
			cfg.EthDiscoveryURLs = []string{}
		} else {
			cfg.EthDiscoveryURLs = SplitAndTrim(urls)
		}
	}
	// Only configure sequencer http flag if we're running in verifier mode i.e. --mine is disabled.
	if ctx.IsSet(RollupSequencerHTTPFlag.Name) && !ctx.IsSet(MiningEnabledFlag.Name) {
		cfg.RollupSequencerHTTP = ctx.String(RollupSequencerHTTPFlag.Name)
	}
	if ctx.IsSet(RollupHistoricalRPCFlag.Name) {
		cfg.RollupHistoricalRPC = ctx.String(RollupHistoricalRPCFlag.Name)
	}
	if ctx.IsSet(RollupHistoricalRPCTimeoutFlag.Name) {
		cfg.RollupHistoricalRPCTimeout = ctx.Duration(RollupHistoricalRPCTimeoutFlag.Name)
	}
	cfg.RollupDisableTxPoolGossip = ctx.Bool(RollupDisableTxPoolGossipFlag.Name)
	cfg.RollupDisableTxPoolAdmission = cfg.RollupSequencerHTTP != "" && !ctx.Bool(RollupEnableTxPoolAdmissionFlag.Name)
	cfg.RollupHaltOnIncompatibleProtocolVersion = ctx.String(RollupHaltOnIncompatibleProtocolVersionFlag.Name)
	cfg.ApplySuperchainUpgrades = ctx.Bool(RollupSuperchainUpgradesFlag.Name)
	// Override any default configs for hard coded networks.
	switch {
	case ctx.Bool(MainnetFlag.Name):
		if !ctx.IsSet(NetworkIdFlag.Name) {
			cfg.NetworkId = 1
		}
		cfg.Genesis = core.DefaultGenesisBlock()
		SetDNSDiscoveryDefaults(cfg, params.MainnetGenesisHash)
	case ctx.Bool(HoleskyFlag.Name):
		if !ctx.IsSet(NetworkIdFlag.Name) {
			cfg.NetworkId = 17000
		}
		cfg.Genesis = core.DefaultHoleskyGenesisBlock()
		SetDNSDiscoveryDefaults(cfg, params.HoleskyGenesisHash)
	case ctx.Bool(SepoliaFlag.Name):
		if !ctx.IsSet(NetworkIdFlag.Name) {
			cfg.NetworkId = 11155111
		}
		cfg.Genesis = core.DefaultSepoliaGenesisBlock()
		SetDNSDiscoveryDefaults(cfg, params.SepoliaGenesisHash)
	case ctx.Bool(GoerliFlag.Name):
		if !ctx.IsSet(NetworkIdFlag.Name) {
			cfg.NetworkId = 5
		}
		cfg.Genesis = core.DefaultGoerliGenesisBlock()
		SetDNSDiscoveryDefaults(cfg, params.GoerliGenesisHash)
	case ctx.Bool(DeveloperFlag.Name):
		if !ctx.IsSet(NetworkIdFlag.Name) {
			cfg.NetworkId = 1337
		}
		cfg.SyncMode = downloader.FullSync
		// Create new developer account or reuse existing one
		var (
			developer  accounts.Account
			passphrase string
			err        error
		)
		if list := MakePasswordList(ctx); len(list) > 0 {
			// Just take the first value. Although the function returns a possible multiple values and
			// some usages iterate through them as attempts, that doesn't make sense in this setting,
			// when we're definitely concerned with only one account.
			passphrase = list[0]
		}

		// Unlock the developer account by local keystore.
		var ks *keystore.KeyStore
		if keystores := stack.AccountManager().Backends(keystore.KeyStoreType); len(keystores) > 0 {
			ks = keystores[0].(*keystore.KeyStore)
		}
		if ks == nil {
			Fatalf("Keystore is not available")
		}

		// Figure out the dev account address.
		// setEtherbase has been called above, configuring the miner address from command line flags.
		if cfg.Miner.PendingFeeRecipient != (common.Address{}) {
			developer = accounts.Account{Address: cfg.Miner.PendingFeeRecipient}
		} else if accs := ks.Accounts(); len(accs) > 0 {
			developer = ks.Accounts()[0]
		} else {
			developer, err = ks.NewAccount(passphrase)
			if err != nil {
				Fatalf("Failed to create developer account: %v", err)
			}
		}
		// Make sure the address is configured as fee recipient, otherwise
		// the miner will fail to start.
		cfg.Miner.PendingFeeRecipient = developer.Address

		if err := ks.Unlock(developer, passphrase); err != nil {
			Fatalf("Failed to unlock developer account: %v", err)
		}
		log.Info("Using developer account", "address", developer.Address)

		// Create a new developer genesis block or reuse existing one
		cfg.Genesis = core.DeveloperGenesisBlock(ctx.Uint64(DeveloperGasLimitFlag.Name), &developer.Address)
		if ctx.IsSet(DataDirFlag.Name) {
			chaindb := tryMakeReadOnlyDatabase(ctx, stack)
			if rawdb.ReadCanonicalHash(chaindb, 0) != (common.Hash{}) {
				cfg.Genesis = nil // fallback to db content

				// validate genesis has PoS enabled in block 0
				genesis, err := core.ReadGenesis(chaindb)
				if err != nil {
					Fatalf("Could not read genesis from database: %v", err)
				}
				if !genesis.Config.TerminalTotalDifficultyPassed {
					Fatalf("Bad developer-mode genesis configuration: terminalTotalDifficultyPassed must be true")
				}
				if genesis.Config.TerminalTotalDifficulty == nil {
					Fatalf("Bad developer-mode genesis configuration: terminalTotalDifficulty must be specified")
				} else if genesis.Config.TerminalTotalDifficulty.Cmp(big.NewInt(0)) != 0 {
					Fatalf("Bad developer-mode genesis configuration: terminalTotalDifficulty must be 0")
				}
				if genesis.Difficulty.Cmp(big.NewInt(0)) != 0 {
					Fatalf("Bad developer-mode genesis configuration: difficulty must be 0")
				}
			}
			chaindb.Close()
		}
		if !ctx.IsSet(MinerGasPriceFlag.Name) {
			cfg.Miner.GasPrice = big.NewInt(1)
		}
	case ctx.IsSet(OPNetworkFlag.Name):
		genesis := MakeGenesis(ctx)
		if !ctx.IsSet(NetworkIdFlag.Name) {
			cfg.NetworkId = genesis.Config.ChainID.Uint64()
		}
		cfg.Genesis = genesis
	default:
		if cfg.NetworkId == 1 {
			SetDNSDiscoveryDefaults(cfg, params.MainnetGenesisHash)
		}
	}
	// Set any dangling config values
	if ctx.String(CryptoKZGFlag.Name) != "gokzg" && ctx.String(CryptoKZGFlag.Name) != "ckzg" {
		Fatalf("--%s flag must be 'gokzg' or 'ckzg'", CryptoKZGFlag.Name)
	}
	log.Info("Initializing the KZG library", "backend", ctx.String(CryptoKZGFlag.Name))
	if err := kzg4844.UseCKZG(ctx.String(CryptoKZGFlag.Name) == "ckzg"); err != nil {
		Fatalf("Failed to set KZG library implementation to %s: %v", ctx.String(CryptoKZGFlag.Name), err)
	}
	// VM tracing config.
	if ctx.IsSet(VMTraceFlag.Name) {
		if name := ctx.String(VMTraceFlag.Name); name != "" {
			var config string
			if ctx.IsSet(VMTraceJsonConfigFlag.Name) {
				config = ctx.String(VMTraceJsonConfigFlag.Name)
			}

			cfg.VMTrace = name
			cfg.VMTraceJsonConfig = config
		}
	}
}

// SetDNSDiscoveryDefaults configures DNS discovery with the given URL if
// no URLs are set.
func SetDNSDiscoveryDefaults(cfg *ethconfig.Config, genesis common.Hash) {
	if cfg.EthDiscoveryURLs != nil {
		return // already set through flags/config
	}
	protocol := "all"
	if url := params.KnownDNSNetwork(genesis, protocol); url != "" {
		cfg.EthDiscoveryURLs = []string{url}
		cfg.SnapDiscoveryURLs = cfg.EthDiscoveryURLs
	}
}

// RegisterEthService adds an Ethereum client to the stack.
// The second return value is the full node instance.
func RegisterEthService(stack *node.Node, cfg *ethconfig.Config) (ethapi.Backend, *eth.Ethereum) {
	backend, err := eth.New(stack, cfg)
	if err != nil {
		Fatalf("Failed to register the Ethereum service: %v", err)
	}
	stack.RegisterAPIs(tracers.APIs(backend.APIBackend))
	return backend.APIBackend, backend
}

// RegisterEthStatsService configures the Ethereum Stats daemon and adds it to the node.
func RegisterEthStatsService(stack *node.Node, backend ethapi.Backend, url string) {
	if err := ethstats.New(stack, backend, backend.Engine(), url); err != nil {
		Fatalf("Failed to register the Ethereum Stats service: %v", err)
	}
}

// RegisterGraphQLService adds the GraphQL API to the node.
func RegisterGraphQLService(stack *node.Node, backend ethapi.Backend, filterSystem *filters.FilterSystem, cfg *node.Config) {
	err := graphql.New(stack, backend, filterSystem, cfg.GraphQLCors, cfg.GraphQLVirtualHosts)
	if err != nil {
		Fatalf("Failed to register the GraphQL service: %v", err)
	}
}

// RegisterFilterAPI adds the eth log filtering RPC API to the node.
func RegisterFilterAPI(stack *node.Node, backend ethapi.Backend, ethcfg *ethconfig.Config) *filters.FilterSystem {
	filterSystem := filters.NewFilterSystem(backend, filters.Config{
		LogCacheSize: ethcfg.FilterLogCacheSize,
	})
	stack.RegisterAPIs([]rpc.API{{
		Namespace: "eth",
		Service:   filters.NewFilterAPI(filterSystem),
	}})
	return filterSystem
}

// RegisterFullSyncTester adds the full-sync tester service into node.
func RegisterFullSyncTester(stack *node.Node, eth *eth.Ethereum, target common.Hash) {
	catalyst.RegisterFullSyncTester(stack, eth, target)
	log.Info("Registered full-sync tester", "hash", target)
}

func SetupMetrics(ctx *cli.Context) {
	if metrics.Enabled {
		log.Info("Enabling metrics collection")

		var (
			enableExport   = ctx.Bool(MetricsEnableInfluxDBFlag.Name)
			enableExportV2 = ctx.Bool(MetricsEnableInfluxDBV2Flag.Name)
		)

		if enableExport || enableExportV2 {
			CheckExclusive(ctx, MetricsEnableInfluxDBFlag, MetricsEnableInfluxDBV2Flag)

			v1FlagIsSet := ctx.IsSet(MetricsInfluxDBUsernameFlag.Name) ||
				ctx.IsSet(MetricsInfluxDBPasswordFlag.Name)

			v2FlagIsSet := ctx.IsSet(MetricsInfluxDBTokenFlag.Name) ||
				ctx.IsSet(MetricsInfluxDBOrganizationFlag.Name) ||
				ctx.IsSet(MetricsInfluxDBBucketFlag.Name)

			if enableExport && v2FlagIsSet {
				Fatalf("Flags --influxdb.metrics.organization, --influxdb.metrics.token, --influxdb.metrics.bucket are only available for influxdb-v2")
			} else if enableExportV2 && v1FlagIsSet {
				Fatalf("Flags --influxdb.metrics.username, --influxdb.metrics.password are only available for influxdb-v1")
			}
		}

		var (
			endpoint = ctx.String(MetricsInfluxDBEndpointFlag.Name)
			database = ctx.String(MetricsInfluxDBDatabaseFlag.Name)
			username = ctx.String(MetricsInfluxDBUsernameFlag.Name)
			password = ctx.String(MetricsInfluxDBPasswordFlag.Name)

			token        = ctx.String(MetricsInfluxDBTokenFlag.Name)
			bucket       = ctx.String(MetricsInfluxDBBucketFlag.Name)
			organization = ctx.String(MetricsInfluxDBOrganizationFlag.Name)
		)

		if enableExport {
			tagsMap := SplitTagsFlag(ctx.String(MetricsInfluxDBTagsFlag.Name))

			log.Info("Enabling metrics export to InfluxDB")

			go influxdb.InfluxDBWithTags(metrics.DefaultRegistry, 10*time.Second, endpoint, database, username, password, "geth.", tagsMap)
		} else if enableExportV2 {
			tagsMap := SplitTagsFlag(ctx.String(MetricsInfluxDBTagsFlag.Name))

			log.Info("Enabling metrics export to InfluxDB (v2)")

			go influxdb.InfluxDBV2WithTags(metrics.DefaultRegistry, 10*time.Second, endpoint, token, bucket, organization, "geth.", tagsMap)
		}

		if ctx.IsSet(MetricsHTTPFlag.Name) {
			address := net.JoinHostPort(ctx.String(MetricsHTTPFlag.Name), fmt.Sprintf("%d", ctx.Int(MetricsPortFlag.Name)))
			log.Info("Enabling stand-alone metrics HTTP endpoint", "address", address)
			exp.Setup(address)
		} else if ctx.IsSet(MetricsPortFlag.Name) {
			log.Warn(fmt.Sprintf("--%s specified without --%s, metrics server will not start.", MetricsPortFlag.Name, MetricsHTTPFlag.Name))
		}
	}
}

func SplitTagsFlag(tagsFlag string) map[string]string {
	tags := strings.Split(tagsFlag, ",")
	tagsMap := map[string]string{}

	for _, t := range tags {
		if t != "" {
			kv := strings.Split(t, "=")

			if len(kv) == 2 {
				tagsMap[kv[0]] = kv[1]
			}
		}
	}

	return tagsMap
}

// MakeChainDatabase opens a database using the flags passed to the client and will hard crash if it fails.
func MakeChainDatabase(ctx *cli.Context, stack *node.Node, readonly bool) ethdb.Database {
	var (
		cache   = ctx.Int(CacheFlag.Name) * ctx.Int(CacheDatabaseFlag.Name) / 100
		handles = MakeDatabaseHandles(ctx.Int(FDLimitFlag.Name))
		err     error
		chainDb ethdb.Database
	)
	switch {
	case ctx.IsSet(RemoteDBFlag.Name):
		log.Info("Using remote db", "url", ctx.String(RemoteDBFlag.Name), "headers", len(ctx.StringSlice(HttpHeaderFlag.Name)))
		client, err := DialRPCWithHeaders(ctx.String(RemoteDBFlag.Name), ctx.StringSlice(HttpHeaderFlag.Name))
		if err != nil {
			break
		}
		chainDb = remotedb.New(client)
	case ctx.String(SyncModeFlag.Name) == "light":
		chainDb, err = stack.OpenDatabase("lightchaindata", cache, handles, "", readonly)
	default:
		chainDb, err = stack.OpenDatabaseWithFreezer("chaindata", cache, handles, ctx.String(AncientFlag.Name), "", readonly)
	}
	if err != nil {
		Fatalf("Could not open database: %v", err)
	}
	return chainDb
}

// tryMakeReadOnlyDatabase try to open the chain database in read-only mode,
// or fallback to write mode if the database is not initialized.
func tryMakeReadOnlyDatabase(ctx *cli.Context, stack *node.Node) ethdb.Database {
	// If the database doesn't exist we need to open it in write-mode to allow
	// the engine to create files.
	readonly := true
	if rawdb.PreexistingDatabase(stack.ResolvePath("chaindata")) == "" {
		readonly = false
	}
	return MakeChainDatabase(ctx, stack, readonly)
}

func IsNetworkPreset(ctx *cli.Context) bool {
	for _, flag := range NetworkFlags {
		if ctx.IsSet(flag.Names()[0]) {
			return true
		}
	}
	return false
}

func DialRPCWithHeaders(endpoint string, headers []string) (*rpc.Client, error) {
	if endpoint == "" {
		return nil, errors.New("endpoint must be specified")
	}
	if strings.HasPrefix(endpoint, "rpc:") || strings.HasPrefix(endpoint, "ipc:") {
		// Backwards compatibility with geth < 1.5 which required
		// these prefixes.
		endpoint = endpoint[4:]
	}
	var opts []rpc.ClientOption
	if len(headers) > 0 {
		customHeaders := make(http.Header)
		for _, h := range headers {
			kv := strings.Split(h, ":")
			if len(kv) != 2 {
				return nil, fmt.Errorf("invalid http header directive: %q", h)
			}
			customHeaders.Add(kv[0], kv[1])
		}
		opts = append(opts, rpc.WithHeaders(customHeaders))
	}
	return rpc.DialOptions(context.Background(), endpoint, opts...)
}

func MakeGenesis(ctx *cli.Context) *core.Genesis {
	var genesis *core.Genesis
	switch {
	case ctx.Bool(MainnetFlag.Name):
		genesis = core.DefaultGenesisBlock()
	case ctx.Bool(HoleskyFlag.Name):
		genesis = core.DefaultHoleskyGenesisBlock()
	case ctx.Bool(SepoliaFlag.Name):
		genesis = core.DefaultSepoliaGenesisBlock()
	case ctx.Bool(GoerliFlag.Name):
		genesis = core.DefaultGoerliGenesisBlock()
	case ctx.IsSet(OPNetworkFlag.Name):
		name := ctx.String(OPNetworkFlag.Name)
		ch, err := params.OPStackChainIDByName(name)
		if err != nil {
			Fatalf("failed to load OP-Stack chain %q: %v", name, err)
		}
		genesis, err := core.LoadOPStackGenesis(ch)
		if err != nil {
			Fatalf("failed to load genesis for OP-Stack chain %q (%d): %v", name, ch, err)
		}
		return genesis
	case ctx.Bool(DeveloperFlag.Name):
		Fatalf("Developer chains are ephemeral")
	}
	return genesis
}

// MakeChain creates a chain manager from set command line flags.
func MakeChain(ctx *cli.Context, stack *node.Node, readonly bool) (*core.BlockChain, ethdb.Database) {
	var (
		gspec   = MakeGenesis(ctx)
		chainDb = MakeChainDatabase(ctx, stack, readonly)
	)
	config, err := core.LoadChainConfig(chainDb, gspec)
	if err != nil {
		Fatalf("%v", err)
	}
	engine, err := ethconfig.CreateConsensusEngine(config, chainDb)
	if err != nil {
		Fatalf("%v", err)
	}
	if gcmode := ctx.String(GCModeFlag.Name); gcmode != "full" && gcmode != "archive" {
		Fatalf("--%s must be either 'full' or 'archive'", GCModeFlag.Name)
	}
	scheme, err := rawdb.ParseStateScheme(ctx.String(StateSchemeFlag.Name), chainDb)
	if err != nil {
		Fatalf("%v", err)
	}
	cache := &core.CacheConfig{
		TrieCleanLimit:      ethconfig.Defaults.TrieCleanCache,
		TrieCleanNoPrefetch: ctx.Bool(CacheNoPrefetchFlag.Name),
		TrieDirtyLimit:      ethconfig.Defaults.TrieDirtyCache,
		TrieDirtyDisabled:   ctx.String(GCModeFlag.Name) == "archive",
		TrieTimeLimit:       ethconfig.Defaults.TrieTimeout,
		SnapshotLimit:       ethconfig.Defaults.SnapshotCache,
		Preimages:           ctx.Bool(CachePreimagesFlag.Name),
		StateScheme:         scheme,
		StateHistory:        ctx.Uint64(StateHistoryFlag.Name),
	}
	if cache.TrieDirtyDisabled && !cache.Preimages {
		cache.Preimages = true
		log.Info("Enabling recording of key preimages since archive mode is used")
	}
	if !ctx.Bool(SnapshotFlag.Name) {
		cache.SnapshotLimit = 0 // Disabled
	}
	// If we're in readonly, do not bother generating snapshot data.
	if readonly {
		cache.SnapshotNoBuild = true
	}

	if ctx.IsSet(CacheFlag.Name) || ctx.IsSet(CacheTrieFlag.Name) {
		cache.TrieCleanLimit = ctx.Int(CacheFlag.Name) * ctx.Int(CacheTrieFlag.Name) / 100
	}
	if ctx.IsSet(CacheFlag.Name) || ctx.IsSet(CacheGCFlag.Name) {
		cache.TrieDirtyLimit = ctx.Int(CacheFlag.Name) * ctx.Int(CacheGCFlag.Name) / 100
	}
	vmcfg := vm.Config{
		EnablePreimageRecording: ctx.Bool(VMEnableDebugFlag.Name),
		EnableWitnessCollection: ctx.Bool(CollectWitnessFlag.Name),
	}
	if ctx.IsSet(VMTraceFlag.Name) {
		if name := ctx.String(VMTraceFlag.Name); name != "" {
			var config json.RawMessage
			if ctx.IsSet(VMTraceJsonConfigFlag.Name) {
				config = json.RawMessage(ctx.String(VMTraceJsonConfigFlag.Name))
			}
			t, err := tracers.LiveDirectory.New(name, config)
			if err != nil {
				Fatalf("Failed to create tracer %q: %v", name, err)
			}
			vmcfg.Tracer = t
		}
	}
	// Disable transaction indexing/unindexing by default.
	chain, err := core.NewBlockChain(chainDb, cache, gspec, nil, engine, vmcfg, nil, nil)
	if err != nil {
		Fatalf("Can't create BlockChain: %v", err)
	}

	return chain, chainDb
}

// MakeConsolePreloads retrieves the absolute paths for the console JavaScript
// scripts to preload before starting.
func MakeConsolePreloads(ctx *cli.Context) []string {
	// Skip preloading if there's nothing to preload
	if ctx.String(PreloadJSFlag.Name) == "" {
		return nil
	}
	// Otherwise resolve absolute paths and return them
	var preloads []string

	for _, file := range strings.Split(ctx.String(PreloadJSFlag.Name), ",") {
		preloads = append(preloads, strings.TrimSpace(file))
	}
	return preloads
}

// MakeTrieDatabase constructs a trie database based on the configured scheme.
func MakeTrieDatabase(ctx *cli.Context, disk ethdb.Database, preimage bool, readOnly bool, isVerkle bool) *triedb.Database {
	config := &triedb.Config{
		Preimages: preimage,
		IsVerkle:  isVerkle,
	}
	scheme, err := rawdb.ParseStateScheme(ctx.String(StateSchemeFlag.Name), disk)
	if err != nil {
		Fatalf("%v", err)
	}
	if scheme == rawdb.HashScheme {
		// Read-only mode is not implemented in hash mode,
		// ignore the parameter silently. TODO(rjl493456442)
		// please config it if read mode is implemented.
		config.HashDB = hashdb.Defaults
		return triedb.NewDatabase(disk, config)
	}
	if readOnly {
		config.PathDB = pathdb.ReadOnly
	} else {
		config.PathDB = pathdb.Defaults
	}
	return triedb.NewDatabase(disk, config)
}<|MERGE_RESOLUTION|>--- conflicted
+++ resolved
@@ -397,11 +397,6 @@
 		Usage:    "Includes remote transactions in the journal",
 		Category: flags.TxPoolCategory,
 	}
-	TxPoolJournalRemotesFlag = &cli.BoolFlag{
-		Name:     "txpool.journalremotes",
-		Usage:    "Includes remote transactions in the journal",
-		Category: flags.TxPoolCategory,
-	}
 	TxPoolRejournalFlag = &cli.DurationFlag{
 		Name:     "txpool.rejournal",
 		Usage:    "Time interval to regenerate the local transaction journal",
@@ -959,21 +954,16 @@
 		Usage:    "Disable transaction pool gossip.",
 		Category: flags.RollupCategory,
 	}
-<<<<<<< HEAD
-=======
 	RollupEnableTxPoolAdmissionFlag = &cli.BoolFlag{
 		Name:     "rollup.enabletxpooladmission",
 		Usage:    "Add RPC-submitted transactions to the txpool (on by default if --rollup.sequencerhttp is not set).",
 		Category: flags.RollupCategory,
 	}
->>>>>>> bdbed1d3
 	RollupComputePendingBlock = &cli.BoolFlag{
 		Name:     "rollup.computependingblock",
 		Usage:    "By default the pending block equals the latest block to save resources and not leak txs from the tx-pool, this flag enables computing of the pending block from the tx-pool instead.",
 		Category: flags.RollupCategory,
 	}
-<<<<<<< HEAD
-=======
 	RollupHaltOnIncompatibleProtocolVersionFlag = &cli.StringFlag{
 		Name:     "rollup.halt",
 		Usage:    "Opt-in option to halt on incompatible protocol version requirements of the given level (major/minor/patch/none), as signaled through the Engine API by the rollup node",
@@ -986,7 +976,6 @@
 		Category: flags.RollupCategory,
 		Value:    true,
 	}
->>>>>>> bdbed1d3
 
 	// Metrics flags
 	MetricsEnabledFlag = &cli.BoolFlag{
@@ -1724,9 +1713,6 @@
 	if ctx.IsSet(MinerNewPayloadTimeoutFlag.Name) {
 		log.Warn("The flag --miner.newpayload-timeout is deprecated and will be removed, please use --miner.recommit")
 		cfg.Recommit = ctx.Duration(MinerNewPayloadTimeoutFlag.Name)
-	}
-	if ctx.IsSet(RollupComputePendingBlock.Name) {
-		cfg.RollupComputePendingBlock = ctx.Bool(RollupComputePendingBlock.Name)
 	}
 	if ctx.IsSet(RollupComputePendingBlock.Name) {
 		cfg.RollupComputePendingBlock = ctx.Bool(RollupComputePendingBlock.Name)
