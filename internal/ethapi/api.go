// Copyright 2015 The go-ethereum Authors
// This file is part of the go-ethereum library.
//
// The go-ethereum library is free software: you can redistribute it and/or modify
// it under the terms of the GNU Lesser General Public License as published by
// the Free Software Foundation, either version 3 of the License, or
// (at your option) any later version.
//
// The go-ethereum library is distributed in the hope that it will be useful,
// but WITHOUT ANY WARRANTY; without even the implied warranty of
// MERCHANTABILITY or FITNESS FOR A PARTICULAR PURPOSE. See the
// GNU Lesser General Public License for more details.
//
// You should have received a copy of the GNU Lesser General Public License
// along with the go-ethereum library. If not, see <http://www.gnu.org/licenses/>.

package ethapi

import (
	"context"
	"encoding/hex"
	"errors"
	"fmt"
	"math/big"
	"strings"
	"time"

	"github.com/davecgh/go-spew/spew"
	"github.com/ethereum/go-ethereum"
	"github.com/ethereum/go-ethereum/accounts"
	"github.com/ethereum/go-ethereum/accounts/keystore"
	"github.com/ethereum/go-ethereum/accounts/scwallet"
	"github.com/ethereum/go-ethereum/common"
	"github.com/ethereum/go-ethereum/common/hexutil"
	"github.com/ethereum/go-ethereum/common/math"
	"github.com/ethereum/go-ethereum/consensus"
	"github.com/ethereum/go-ethereum/consensus/misc/eip1559"
	"github.com/ethereum/go-ethereum/core"
	"github.com/ethereum/go-ethereum/core/state"
	"github.com/ethereum/go-ethereum/core/tracing"
	"github.com/ethereum/go-ethereum/core/types"
	"github.com/ethereum/go-ethereum/core/vm"
	"github.com/ethereum/go-ethereum/crypto"
	"github.com/ethereum/go-ethereum/eth/gasestimator"
	"github.com/ethereum/go-ethereum/eth/tracers/logger"
	"github.com/ethereum/go-ethereum/log"
	"github.com/ethereum/go-ethereum/p2p"
	"github.com/ethereum/go-ethereum/params"
	"github.com/ethereum/go-ethereum/rlp"
	"github.com/ethereum/go-ethereum/rpc"
	"github.com/ethereum/go-ethereum/trie"
	"github.com/holiman/uint256"
	"github.com/tyler-smith/go-bip39"
)

// estimateGasErrorRatio is the amount of overestimation eth_estimateGas is
// allowed to produce in order to speed up calculations.
const estimateGasErrorRatio = 0.015

var errBlobTxNotSupported = errors.New("signing blob transactions not supported")

// EthereumAPI provides an API to access Ethereum related information.
type EthereumAPI struct {
	b Backend
}

// NewEthereumAPI creates a new Ethereum protocol API.
func NewEthereumAPI(b Backend) *EthereumAPI {
	return &EthereumAPI{b}
}

// GasPrice returns a suggestion for a gas price for legacy transactions.
func (api *EthereumAPI) GasPrice(ctx context.Context) (*hexutil.Big, error) {
	tipcap, err := api.b.SuggestGasTipCap(ctx)
	if err != nil {
		return nil, err
	}
	if head := api.b.CurrentHeader(); head.BaseFee != nil {
		tipcap.Add(tipcap, head.BaseFee)
	}
	return (*hexutil.Big)(tipcap), err
}

// MaxPriorityFeePerGas returns a suggestion for a gas tip cap for dynamic fee transactions.
func (api *EthereumAPI) MaxPriorityFeePerGas(ctx context.Context) (*hexutil.Big, error) {
	tipcap, err := api.b.SuggestGasTipCap(ctx)
	if err != nil {
		return nil, err
	}
	return (*hexutil.Big)(tipcap), err
}

type feeHistoryResult struct {
	OldestBlock      *hexutil.Big     `json:"oldestBlock"`
	Reward           [][]*hexutil.Big `json:"reward,omitempty"`
	BaseFee          []*hexutil.Big   `json:"baseFeePerGas,omitempty"`
	GasUsedRatio     []float64        `json:"gasUsedRatio"`
	BlobBaseFee      []*hexutil.Big   `json:"baseFeePerBlobGas,omitempty"`
	BlobGasUsedRatio []float64        `json:"blobGasUsedRatio,omitempty"`
}

// FeeHistory returns the fee market history.
func (api *EthereumAPI) FeeHistory(ctx context.Context, blockCount math.HexOrDecimal64, lastBlock rpc.BlockNumber, rewardPercentiles []float64) (*feeHistoryResult, error) {
	oldest, reward, baseFee, gasUsed, blobBaseFee, blobGasUsed, err := api.b.FeeHistory(ctx, uint64(blockCount), lastBlock, rewardPercentiles)
	if err != nil {
		return nil, err
	}
	results := &feeHistoryResult{
		OldestBlock:  (*hexutil.Big)(oldest),
		GasUsedRatio: gasUsed,
	}
	if reward != nil {
		results.Reward = make([][]*hexutil.Big, len(reward))
		for i, w := range reward {
			results.Reward[i] = make([]*hexutil.Big, len(w))
			for j, v := range w {
				results.Reward[i][j] = (*hexutil.Big)(v)
			}
		}
	}
	if baseFee != nil {
		results.BaseFee = make([]*hexutil.Big, len(baseFee))
		for i, v := range baseFee {
			results.BaseFee[i] = (*hexutil.Big)(v)
		}
	}
	if blobBaseFee != nil {
		results.BlobBaseFee = make([]*hexutil.Big, len(blobBaseFee))
		for i, v := range blobBaseFee {
			results.BlobBaseFee[i] = (*hexutil.Big)(v)
		}
	}
	if blobGasUsed != nil {
		results.BlobGasUsedRatio = blobGasUsed
	}
	return results, nil
}

// BlobBaseFee returns the base fee for blob gas at the current head.
func (api *EthereumAPI) BlobBaseFee(ctx context.Context) *hexutil.Big {
	return (*hexutil.Big)(api.b.BlobBaseFee(ctx))
}

// Syncing returns false in case the node is currently not syncing with the network. It can be up-to-date or has not
// yet received the latest block headers from its peers. In case it is synchronizing:
// - startingBlock: block number this node started to synchronize from
// - currentBlock:  block number this node is currently importing
// - highestBlock:  block number of the highest block header this node has received from peers
// - pulledStates:  number of state entries processed until now
// - knownStates:   number of known state entries that still need to be pulled
func (api *EthereumAPI) Syncing() (interface{}, error) {
	progress := api.b.SyncProgress()

	// Return not syncing if the synchronisation already completed
	if progress.Done() {
		return false, nil
	}
	// Otherwise gather the block sync stats
	return map[string]interface{}{
		"startingBlock":          hexutil.Uint64(progress.StartingBlock),
		"currentBlock":           hexutil.Uint64(progress.CurrentBlock),
		"highestBlock":           hexutil.Uint64(progress.HighestBlock),
		"syncedAccounts":         hexutil.Uint64(progress.SyncedAccounts),
		"syncedAccountBytes":     hexutil.Uint64(progress.SyncedAccountBytes),
		"syncedBytecodes":        hexutil.Uint64(progress.SyncedBytecodes),
		"syncedBytecodeBytes":    hexutil.Uint64(progress.SyncedBytecodeBytes),
		"syncedStorage":          hexutil.Uint64(progress.SyncedStorage),
		"syncedStorageBytes":     hexutil.Uint64(progress.SyncedStorageBytes),
		"healedTrienodes":        hexutil.Uint64(progress.HealedTrienodes),
		"healedTrienodeBytes":    hexutil.Uint64(progress.HealedTrienodeBytes),
		"healedBytecodes":        hexutil.Uint64(progress.HealedBytecodes),
		"healedBytecodeBytes":    hexutil.Uint64(progress.HealedBytecodeBytes),
		"healingTrienodes":       hexutil.Uint64(progress.HealingTrienodes),
		"healingBytecode":        hexutil.Uint64(progress.HealingBytecode),
		"txIndexFinishedBlocks":  hexutil.Uint64(progress.TxIndexFinishedBlocks),
		"txIndexRemainingBlocks": hexutil.Uint64(progress.TxIndexRemainingBlocks),
	}, nil
}

// TxPoolAPI offers and API for the transaction pool. It only operates on data that is non-confidential.
type TxPoolAPI struct {
	b Backend
}

// NewTxPoolAPI creates a new tx pool service that gives information about the transaction pool.
func NewTxPoolAPI(b Backend) *TxPoolAPI {
	return &TxPoolAPI{b}
}

// Content returns the transactions contained within the transaction pool.
func (api *TxPoolAPI) Content() map[string]map[string]map[string]*RPCTransaction {
	content := map[string]map[string]map[string]*RPCTransaction{
		"pending": make(map[string]map[string]*RPCTransaction),
		"queued":  make(map[string]map[string]*RPCTransaction),
	}
	pending, queue := api.b.TxPoolContent()
	curHeader := api.b.CurrentHeader()
	// Flatten the pending transactions
	for account, txs := range pending {
		dump := make(map[string]*RPCTransaction)
		for _, tx := range txs {
			dump[fmt.Sprintf("%d", tx.Nonce())] = NewRPCPendingTransaction(tx, curHeader, api.b.ChainConfig())
		}
		content["pending"][account.Hex()] = dump
	}
	// Flatten the queued transactions
	for account, txs := range queue {
		dump := make(map[string]*RPCTransaction)
		for _, tx := range txs {
			dump[fmt.Sprintf("%d", tx.Nonce())] = NewRPCPendingTransaction(tx, curHeader, api.b.ChainConfig())
		}
		content["queued"][account.Hex()] = dump
	}
	return content
}

// ContentFrom returns the transactions contained within the transaction pool.
func (api *TxPoolAPI) ContentFrom(addr common.Address) map[string]map[string]*RPCTransaction {
	content := make(map[string]map[string]*RPCTransaction, 2)
	pending, queue := api.b.TxPoolContentFrom(addr)
	curHeader := api.b.CurrentHeader()

	// Build the pending transactions
	dump := make(map[string]*RPCTransaction, len(pending))
	for _, tx := range pending {
		dump[fmt.Sprintf("%d", tx.Nonce())] = NewRPCPendingTransaction(tx, curHeader, api.b.ChainConfig())
	}
	content["pending"] = dump

	// Build the queued transactions
	dump = make(map[string]*RPCTransaction, len(queue))
	for _, tx := range queue {
		dump[fmt.Sprintf("%d", tx.Nonce())] = NewRPCPendingTransaction(tx, curHeader, api.b.ChainConfig())
	}
	content["queued"] = dump

	return content
}

// Status returns the number of pending and queued transaction in the pool.
func (api *TxPoolAPI) Status() map[string]hexutil.Uint {
	pending, queue := api.b.Stats()
	return map[string]hexutil.Uint{
		"pending": hexutil.Uint(pending),
		"queued":  hexutil.Uint(queue),
	}
}

// Inspect retrieves the content of the transaction pool and flattens it into an
// easily inspectable list.
func (api *TxPoolAPI) Inspect() map[string]map[string]map[string]string {
	content := map[string]map[string]map[string]string{
		"pending": make(map[string]map[string]string),
		"queued":  make(map[string]map[string]string),
	}
	pending, queue := api.b.TxPoolContent()

	// Define a formatter to flatten a transaction into a string
	var format = func(tx *types.Transaction) string {
		if to := tx.To(); to != nil {
			return fmt.Sprintf("%s: %v wei + %v gas × %v wei", tx.To().Hex(), tx.Value(), tx.Gas(), tx.GasPrice())
		}
		return fmt.Sprintf("contract creation: %v wei + %v gas × %v wei", tx.Value(), tx.Gas(), tx.GasPrice())
	}
	// Flatten the pending transactions
	for account, txs := range pending {
		dump := make(map[string]string)
		for _, tx := range txs {
			dump[fmt.Sprintf("%d", tx.Nonce())] = format(tx)
		}
		content["pending"][account.Hex()] = dump
	}
	// Flatten the queued transactions
	for account, txs := range queue {
		dump := make(map[string]string)
		for _, tx := range txs {
			dump[fmt.Sprintf("%d", tx.Nonce())] = format(tx)
		}
		content["queued"][account.Hex()] = dump
	}
	return content
}

// EthereumAccountAPI provides an API to access accounts managed by this node.
// It offers only methods that can retrieve accounts.
type EthereumAccountAPI struct {
	am *accounts.Manager
}

// NewEthereumAccountAPI creates a new EthereumAccountAPI.
func NewEthereumAccountAPI(am *accounts.Manager) *EthereumAccountAPI {
	return &EthereumAccountAPI{am: am}
}

// Accounts returns the collection of accounts this node manages.
func (api *EthereumAccountAPI) Accounts() []common.Address {
	return api.am.Accounts()
}

// PersonalAccountAPI provides an API to access accounts managed by this node.
// It offers methods to create, (un)lock en list accounts. Some methods accept
// passwords and are therefore considered private by default.
type PersonalAccountAPI struct {
	am        *accounts.Manager
	nonceLock *AddrLocker
	b         Backend
}

// NewPersonalAccountAPI creates a new PersonalAccountAPI.
func NewPersonalAccountAPI(b Backend, nonceLock *AddrLocker) *PersonalAccountAPI {
	return &PersonalAccountAPI{
		am:        b.AccountManager(),
		nonceLock: nonceLock,
		b:         b,
	}
}

// ListAccounts will return a list of addresses for accounts this node manages.
func (api *PersonalAccountAPI) ListAccounts() []common.Address {
	return api.am.Accounts()
}

// rawWallet is a JSON representation of an accounts.Wallet interface, with its
// data contents extracted into plain fields.
type rawWallet struct {
	URL      string             `json:"url"`
	Status   string             `json:"status"`
	Failure  string             `json:"failure,omitempty"`
	Accounts []accounts.Account `json:"accounts,omitempty"`
}

// ListWallets will return a list of wallets this node manages.
func (api *PersonalAccountAPI) ListWallets() []rawWallet {
	wallets := make([]rawWallet, 0) // return [] instead of nil if empty
	for _, wallet := range api.am.Wallets() {
		status, failure := wallet.Status()

		raw := rawWallet{
			URL:      wallet.URL().String(),
			Status:   status,
			Accounts: wallet.Accounts(),
		}
		if failure != nil {
			raw.Failure = failure.Error()
		}
		wallets = append(wallets, raw)
	}
	return wallets
}

// OpenWallet initiates a hardware wallet opening procedure, establishing a USB
// connection and attempting to authenticate via the provided passphrase. Note,
// the method may return an extra challenge requiring a second open (e.g. the
// Trezor PIN matrix challenge).
func (api *PersonalAccountAPI) OpenWallet(url string, passphrase *string) error {
	wallet, err := api.am.Wallet(url)
	if err != nil {
		return err
	}
	pass := ""
	if passphrase != nil {
		pass = *passphrase
	}
	return wallet.Open(pass)
}

// DeriveAccount requests an HD wallet to derive a new account, optionally pinning
// it for later reuse.
func (api *PersonalAccountAPI) DeriveAccount(url string, path string, pin *bool) (accounts.Account, error) {
	wallet, err := api.am.Wallet(url)
	if err != nil {
		return accounts.Account{}, err
	}
	derivPath, err := accounts.ParseDerivationPath(path)
	if err != nil {
		return accounts.Account{}, err
	}
	if pin == nil {
		pin = new(bool)
	}
	return wallet.Derive(derivPath, *pin)
}

// NewAccount will create a new account and returns the address for the new account.
func (api *PersonalAccountAPI) NewAccount(password string) (common.AddressEIP55, error) {
	ks, err := fetchKeystore(api.am)
	if err != nil {
		return common.AddressEIP55{}, err
	}
	acc, err := ks.NewAccount(password)
	if err == nil {
		addrEIP55 := common.AddressEIP55(acc.Address)
		log.Info("Your new key was generated", "address", addrEIP55.String())
		log.Warn("Please backup your key file!", "path", acc.URL.Path)
		log.Warn("Please remember your password!")
		return addrEIP55, nil
	}
	return common.AddressEIP55{}, err
}

// fetchKeystore retrieves the encrypted keystore from the account manager.
func fetchKeystore(am *accounts.Manager) (*keystore.KeyStore, error) {
	if ks := am.Backends(keystore.KeyStoreType); len(ks) > 0 {
		return ks[0].(*keystore.KeyStore), nil
	}
	return nil, errors.New("local keystore not used")
}

// ImportRawKey stores the given hex encoded ECDSA key into the key directory,
// encrypting it with the passphrase.
func (api *PersonalAccountAPI) ImportRawKey(privkey string, password string) (common.Address, error) {
	key, err := crypto.HexToECDSA(privkey)
	if err != nil {
		return common.Address{}, err
	}
	ks, err := fetchKeystore(api.am)
	if err != nil {
		return common.Address{}, err
	}
	acc, err := ks.ImportECDSA(key, password)
	return acc.Address, err
}

// UnlockAccount will unlock the account associated with the given address with
// the given password for duration seconds. If duration is nil it will use a
// default of 300 seconds. It returns an indication if the account was unlocked.
func (api *PersonalAccountAPI) UnlockAccount(ctx context.Context, addr common.Address, password string, duration *uint64) (bool, error) {
	// When the API is exposed by external RPC(http, ws etc), unless the user
	// explicitly specifies to allow the insecure account unlocking, otherwise
	// it is disabled.
	if api.b.ExtRPCEnabled() && !api.b.AccountManager().Config().InsecureUnlockAllowed {
		return false, errors.New("account unlock with HTTP access is forbidden")
	}

	const max = uint64(time.Duration(math.MaxInt64) / time.Second)
	var d time.Duration
	if duration == nil {
		d = 300 * time.Second
	} else if *duration > max {
		return false, errors.New("unlock duration too large")
	} else {
		d = time.Duration(*duration) * time.Second
	}
	ks, err := fetchKeystore(api.am)
	if err != nil {
		return false, err
	}
	err = ks.TimedUnlock(accounts.Account{Address: addr}, password, d)
	if err != nil {
		log.Warn("Failed account unlock attempt", "address", addr, "err", err)
	}
	return err == nil, err
}

// LockAccount will lock the account associated with the given address when it's unlocked.
func (api *PersonalAccountAPI) LockAccount(addr common.Address) bool {
	if ks, err := fetchKeystore(api.am); err == nil {
		return ks.Lock(addr) == nil
	}
	return false
}

// signTransaction sets defaults and signs the given transaction
// NOTE: the caller needs to ensure that the nonceLock is held, if applicable,
// and release it after the transaction has been submitted to the tx pool
func (api *PersonalAccountAPI) signTransaction(ctx context.Context, args *TransactionArgs, passwd string) (*types.Transaction, error) {
	// Look up the wallet containing the requested signer
	account := accounts.Account{Address: args.from()}
	wallet, err := api.am.Find(account)
	if err != nil {
		return nil, err
	}
	// Set some sanity defaults and terminate on failure
	if err := args.setDefaults(ctx, api.b, false); err != nil {
		return nil, err
	}
	// Assemble the transaction and sign with the wallet
	tx := args.ToTransaction()

	return wallet.SignTxWithPassphrase(account, passwd, tx, api.b.ChainConfig().ChainID)
}

// SendTransaction will create a transaction from the given arguments and
// tries to sign it with the key associated with args.From. If the given
// passwd isn't able to decrypt the key it fails.
func (api *PersonalAccountAPI) SendTransaction(ctx context.Context, args TransactionArgs, passwd string) (common.Hash, error) {
	if args.Nonce == nil {
		// Hold the mutex around signing to prevent concurrent assignment of
		// the same nonce to multiple accounts.
		api.nonceLock.LockAddr(args.from())
		defer api.nonceLock.UnlockAddr(args.from())
	}
	if args.IsEIP4844() {
		return common.Hash{}, errBlobTxNotSupported
	}
	signed, err := api.signTransaction(ctx, &args, passwd)
	if err != nil {
		log.Warn("Failed transaction send attempt", "from", args.from(), "to", args.To, "value", args.Value.ToInt(), "err", err)
		return common.Hash{}, err
	}
	return SubmitTransaction(ctx, api.b, signed)
}

// SignTransaction will create a transaction from the given arguments and
// tries to sign it with the key associated with args.From. If the given passwd isn't
// able to decrypt the key it fails. The transaction is returned in RLP-form, not broadcast
// to other nodes
func (api *PersonalAccountAPI) SignTransaction(ctx context.Context, args TransactionArgs, passwd string) (*SignTransactionResult, error) {
	// No need to obtain the noncelock mutex, since we won't be sending this
	// tx into the transaction pool, but right back to the user
	if args.From == nil {
		return nil, errors.New("sender not specified")
	}
	if args.Gas == nil {
		return nil, errors.New("gas not specified")
	}
	if args.GasPrice == nil && (args.MaxFeePerGas == nil || args.MaxPriorityFeePerGas == nil) {
		return nil, errors.New("missing gasPrice or maxFeePerGas/maxPriorityFeePerGas")
	}
	if args.IsEIP4844() {
		return nil, errBlobTxNotSupported
	}
	if args.Nonce == nil {
		return nil, errors.New("nonce not specified")
	}
	// Before actually signing the transaction, ensure the transaction fee is reasonable.
	tx := args.ToTransaction()
	if err := checkTxFee(tx.GasPrice(), tx.Gas(), api.b.RPCTxFeeCap()); err != nil {
		return nil, err
	}
	signed, err := api.signTransaction(ctx, &args, passwd)
	if err != nil {
		log.Warn("Failed transaction sign attempt", "from", args.from(), "to", args.To, "value", args.Value.ToInt(), "err", err)
		return nil, err
	}
	data, err := signed.MarshalBinary()
	if err != nil {
		return nil, err
	}
	return &SignTransactionResult{data, signed}, nil
}

// Sign calculates an Ethereum ECDSA signature for:
// keccak256("\x19Ethereum Signed Message:\n" + len(message) + message))
//
// Note, the produced signature conforms to the secp256k1 curve R, S and V values,
// where the V value will be 27 or 28 for legacy reasons.
//
// The key used to calculate the signature is decrypted with the given password.
//
// https://geth.ethereum.org/docs/interacting-with-geth/rpc/ns-personal#personal-sign
func (api *PersonalAccountAPI) Sign(ctx context.Context, data hexutil.Bytes, addr common.Address, passwd string) (hexutil.Bytes, error) {
	// Look up the wallet containing the requested signer
	account := accounts.Account{Address: addr}

	wallet, err := api.b.AccountManager().Find(account)
	if err != nil {
		return nil, err
	}
	// Assemble sign the data with the wallet
	signature, err := wallet.SignTextWithPassphrase(account, passwd, data)
	if err != nil {
		log.Warn("Failed data sign attempt", "address", addr, "err", err)
		return nil, err
	}
	signature[crypto.RecoveryIDOffset] += 27 // Transform V from 0/1 to 27/28 according to the yellow paper
	return signature, nil
}

// EcRecover returns the address for the account that was used to create the signature.
// Note, this function is compatible with eth_sign and personal_sign. As such it recovers
// the address of:
// hash = keccak256("\x19Ethereum Signed Message:\n"${message length}${message})
// addr = ecrecover(hash, signature)
//
// Note, the signature must conform to the secp256k1 curve R, S and V values, where
// the V value must be 27 or 28 for legacy reasons.
//
// https://geth.ethereum.org/docs/interacting-with-geth/rpc/ns-personal#personal-ecrecover
func (api *PersonalAccountAPI) EcRecover(ctx context.Context, data, sig hexutil.Bytes) (common.Address, error) {
	if len(sig) != crypto.SignatureLength {
		return common.Address{}, fmt.Errorf("signature must be %d bytes long", crypto.SignatureLength)
	}
	if sig[crypto.RecoveryIDOffset] != 27 && sig[crypto.RecoveryIDOffset] != 28 {
		return common.Address{}, errors.New("invalid Ethereum signature (V is not 27 or 28)")
	}
	sig[crypto.RecoveryIDOffset] -= 27 // Transform yellow paper V from 27/28 to 0/1

	rpk, err := crypto.SigToPub(accounts.TextHash(data), sig)
	if err != nil {
		return common.Address{}, err
	}
	return crypto.PubkeyToAddress(*rpk), nil
}

// InitializeWallet initializes a new wallet at the provided URL, by generating and returning a new private key.
func (api *PersonalAccountAPI) InitializeWallet(ctx context.Context, url string) (string, error) {
	wallet, err := api.am.Wallet(url)
	if err != nil {
		return "", err
	}

	entropy, err := bip39.NewEntropy(256)
	if err != nil {
		return "", err
	}

	mnemonic, err := bip39.NewMnemonic(entropy)
	if err != nil {
		return "", err
	}

	seed := bip39.NewSeed(mnemonic, "")

	switch wallet := wallet.(type) {
	case *scwallet.Wallet:
		return mnemonic, wallet.Initialize(seed)
	default:
		return "", errors.New("specified wallet does not support initialization")
	}
}

// Unpair deletes a pairing between wallet and geth.
func (api *PersonalAccountAPI) Unpair(ctx context.Context, url string, pin string) error {
	wallet, err := api.am.Wallet(url)
	if err != nil {
		return err
	}

	switch wallet := wallet.(type) {
	case *scwallet.Wallet:
		return wallet.Unpair([]byte(pin))
	default:
		return errors.New("specified wallet does not support pairing")
	}
}

// BlockChainAPI provides an API to access Ethereum blockchain data.
type BlockChainAPI struct {
	b Backend
}

// NewBlockChainAPI creates a new Ethereum blockchain API.
func NewBlockChainAPI(b Backend) *BlockChainAPI {
	return &BlockChainAPI{b}
}

// ChainId is the EIP-155 replay-protection chain id for the current Ethereum chain config.
//
// Note, this method does not conform to EIP-695 because the configured chain ID is always
// returned, regardless of the current head block. We used to return an error when the chain
// wasn't synced up to a block where EIP-155 is enabled, but this behavior caused issues
// in CL clients.
func (api *BlockChainAPI) ChainId() *hexutil.Big {
	return (*hexutil.Big)(api.b.ChainConfig().ChainID)
}

// BlockNumber returns the block number of the chain head.
func (api *BlockChainAPI) BlockNumber() hexutil.Uint64 {
	header, _ := api.b.HeaderByNumber(context.Background(), rpc.LatestBlockNumber) // latest header should always be available
	return hexutil.Uint64(header.Number.Uint64())
}

// GetBalance returns the amount of wei for the given address in the state of the
// given block number. The rpc.LatestBlockNumber and rpc.PendingBlockNumber meta
// block numbers are also allowed.
func (api *BlockChainAPI) GetBalance(ctx context.Context, address common.Address, blockNrOrHash rpc.BlockNumberOrHash) (*hexutil.Big, error) {
	header, err := headerByNumberOrHash(ctx, api.b, blockNrOrHash)
	if err != nil {
		return nil, err
	}

	if api.b.ChainConfig().IsOptimismPreBedrock(header.Number) {
		if api.b.HistoricalRPCService() != nil {
			var res hexutil.Big
			err := api.b.HistoricalRPCService().CallContext(ctx, &res, "eth_getBalance", address, blockNrOrHash)
			if err != nil {
				return nil, fmt.Errorf("historical backend error: %w", err)
			}
			return &res, nil
		} else {
			return nil, rpc.ErrNoHistoricalFallback
		}
	}

	state, _, err := api.b.StateAndHeaderByNumberOrHash(ctx, blockNrOrHash)
	if state == nil || err != nil {
		return nil, err
	}
	b := state.GetBalance(address).ToBig()
	return (*hexutil.Big)(b), state.Error()
}

// AccountResult structs for GetProof
type AccountResult struct {
	Address      common.Address  `json:"address"`
	AccountProof []string        `json:"accountProof"`
	Balance      *hexutil.Big    `json:"balance"`
	CodeHash     common.Hash     `json:"codeHash"`
	Nonce        hexutil.Uint64  `json:"nonce"`
	StorageHash  common.Hash     `json:"storageHash"`
	StorageProof []StorageResult `json:"storageProof"`
}

type StorageResult struct {
	Key   string       `json:"key"`
	Value *hexutil.Big `json:"value"`
	Proof []string     `json:"proof"`
}

// proofList implements ethdb.KeyValueWriter and collects the proofs as
// hex-strings for delivery to rpc-caller.
type proofList []string

func (n *proofList) Put(key []byte, value []byte) error {
	*n = append(*n, hexutil.Encode(value))
	return nil
}

func (n *proofList) Delete(key []byte) error {
	panic("not supported")
}

// GetProof returns the Merkle-proof for a given account and optionally some storage keys.
func (api *BlockChainAPI) GetProof(ctx context.Context, address common.Address, storageKeys []string, blockNrOrHash rpc.BlockNumberOrHash) (*AccountResult, error) {
	header, err := headerByNumberOrHash(ctx, api.b, blockNrOrHash)
	if err != nil {
		return nil, err
	}
	if api.b.ChainConfig().IsOptimismPreBedrock(header.Number) {
		if api.b.HistoricalRPCService() != nil {
			var res AccountResult
			err := api.b.HistoricalRPCService().CallContext(ctx, &res, "eth_getProof", address, storageKeys, blockNrOrHash)
			if err != nil {
				return nil, fmt.Errorf("historical backend error: %w", err)
			}
			return &res, nil
		} else {
			return nil, rpc.ErrNoHistoricalFallback
		}
	}
	var (
		keys         = make([]common.Hash, len(storageKeys))
		keyLengths   = make([]int, len(storageKeys))
		storageProof = make([]StorageResult, len(storageKeys))
	)
	// Deserialize all keys. This prevents state access on invalid input.
	for i, hexKey := range storageKeys {
		var err error
		keys[i], keyLengths[i], err = decodeHash(hexKey)
		if err != nil {
			return nil, err
		}
	}
	statedb, header, err := api.b.StateAndHeaderByNumberOrHash(ctx, blockNrOrHash)
	if statedb == nil || err != nil {
		return nil, err
	}
	codeHash := statedb.GetCodeHash(address)
	storageRoot := statedb.GetStorageRoot(address)

	if len(keys) > 0 {
		var storageTrie state.Trie
		if storageRoot != types.EmptyRootHash && storageRoot != (common.Hash{}) {
			id := trie.StorageTrieID(header.Root, crypto.Keccak256Hash(address.Bytes()), storageRoot)
			st, err := trie.NewStateTrie(id, statedb.Database().TrieDB())
			if err != nil {
				return nil, err
			}
			storageTrie = st
		}
		// Create the proofs for the storageKeys.
		for i, key := range keys {
			// Output key encoding is a bit special: if the input was a 32-byte hash, it is
			// returned as such. Otherwise, we apply the QUANTITY encoding mandated by the
			// JSON-RPC spec for getProof. This behavior exists to preserve backwards
			// compatibility with older client versions.
			var outputKey string
			if keyLengths[i] != 32 {
				outputKey = hexutil.EncodeBig(key.Big())
			} else {
				outputKey = hexutil.Encode(key[:])
			}
			if storageTrie == nil {
				storageProof[i] = StorageResult{outputKey, &hexutil.Big{}, []string{}}
				continue
			}
			var proof proofList
			if err := storageTrie.Prove(crypto.Keccak256(key.Bytes()), &proof); err != nil {
				return nil, err
			}
			value := (*hexutil.Big)(statedb.GetState(address, key).Big())
			storageProof[i] = StorageResult{outputKey, value, proof}
		}
	}
	// Create the accountProof.
	tr, err := trie.NewStateTrie(trie.StateTrieID(header.Root), statedb.Database().TrieDB())
	if err != nil {
		return nil, err
	}
	var accountProof proofList
	if err := tr.Prove(crypto.Keccak256(address.Bytes()), &accountProof); err != nil {
		return nil, err
	}
	balance := statedb.GetBalance(address).ToBig()
	return &AccountResult{
		Address:      address,
		AccountProof: accountProof,
		Balance:      (*hexutil.Big)(balance),
		CodeHash:     codeHash,
		Nonce:        hexutil.Uint64(statedb.GetNonce(address)),
		StorageHash:  storageRoot,
		StorageProof: storageProof,
	}, statedb.Error()
}

// decodeHash parses a hex-encoded 32-byte hash. The input may optionally
// be prefixed by 0x and can have a byte length up to 32.
func decodeHash(s string) (h common.Hash, inputLength int, err error) {
	if strings.HasPrefix(s, "0x") || strings.HasPrefix(s, "0X") {
		s = s[2:]
	}
	if (len(s) & 1) > 0 {
		s = "0" + s
	}
	b, err := hex.DecodeString(s)
	if err != nil {
		return common.Hash{}, 0, errors.New("hex string invalid")
	}
	if len(b) > 32 {
		return common.Hash{}, len(b), errors.New("hex string too long, want at most 32 bytes")
	}
	return common.BytesToHash(b), len(b), nil
}

// GetHeaderByNumber returns the requested canonical block header.
//   - When blockNr is -1 the chain pending header is returned.
//   - When blockNr is -2 the chain latest header is returned.
//   - When blockNr is -3 the chain finalized header is returned.
//   - When blockNr is -4 the chain safe header is returned.
func (api *BlockChainAPI) GetHeaderByNumber(ctx context.Context, number rpc.BlockNumber) (map[string]interface{}, error) {
	header, err := api.b.HeaderByNumber(ctx, number)
	if header != nil && err == nil {
<<<<<<< HEAD
		response := s.rpcMarshalHeader(ctx, header)
		if number == rpc.PendingBlockNumber && s.b.ChainConfig().Optimism == nil { // don't remove info if optimism
=======
		response := api.rpcMarshalHeader(ctx, header)
		if number == rpc.PendingBlockNumber && api.b.ChainConfig().Optimism == nil { // don't remove info if optimism
>>>>>>> bdbed1d3
			// Pending header need to nil out a few fields
			for _, field := range []string{"hash", "nonce", "miner"} {
				response[field] = nil
			}
		}
		return response, err
	}
	return nil, err
}

// GetHeaderByHash returns the requested header by hash.
func (api *BlockChainAPI) GetHeaderByHash(ctx context.Context, hash common.Hash) map[string]interface{} {
	header, _ := api.b.HeaderByHash(ctx, hash)
	if header != nil {
		return api.rpcMarshalHeader(ctx, header)
	}
	return nil
}

// GetBlockByNumber returns the requested canonical block.
//   - When blockNr is -1 the chain pending block is returned.
//   - When blockNr is -2 the chain latest block is returned.
//   - When blockNr is -3 the chain finalized block is returned.
//   - When blockNr is -4 the chain safe block is returned.
//   - When fullTx is true all transactions in the block are returned, otherwise
//     only the transaction hash is returned.
func (api *BlockChainAPI) GetBlockByNumber(ctx context.Context, number rpc.BlockNumber, fullTx bool) (map[string]interface{}, error) {
	block, err := api.b.BlockByNumber(ctx, number)
	if block != nil && err == nil {
<<<<<<< HEAD
		response, err := s.rpcMarshalBlock(ctx, block, true, fullTx)
		if err == nil && number == rpc.PendingBlockNumber && s.b.ChainConfig().Optimism == nil { // don't remove info if optimism
=======
		response, err := api.rpcMarshalBlock(ctx, block, true, fullTx)
		if err == nil && number == rpc.PendingBlockNumber && api.b.ChainConfig().Optimism == nil { // don't remove info if optimism
>>>>>>> bdbed1d3
			// Pending blocks need to nil out a few fields
			for _, field := range []string{"hash", "nonce", "miner"} {
				response[field] = nil
			}
		}
		return response, err
	}
	return nil, err
}

// GetBlockByHash returns the requested block. When fullTx is true all transactions in the block are returned in full
// detail, otherwise only the transaction hash is returned.
func (api *BlockChainAPI) GetBlockByHash(ctx context.Context, hash common.Hash, fullTx bool) (map[string]interface{}, error) {
	block, err := api.b.BlockByHash(ctx, hash)
	if block != nil {
		return api.rpcMarshalBlock(ctx, block, true, fullTx)
	}
	return nil, err
}

// GetUncleByBlockNumberAndIndex returns the uncle block for the given block hash and index.
func (api *BlockChainAPI) GetUncleByBlockNumberAndIndex(ctx context.Context, blockNr rpc.BlockNumber, index hexutil.Uint) (map[string]interface{}, error) {
	block, err := api.b.BlockByNumber(ctx, blockNr)
	if block != nil {
		uncles := block.Uncles()
		if index >= hexutil.Uint(len(uncles)) {
			log.Debug("Requested uncle not found", "number", blockNr, "hash", block.Hash(), "index", index)
			return nil, nil
		}
		block = types.NewBlockWithHeader(uncles[index])
		return api.rpcMarshalBlock(ctx, block, false, false)
	}
	return nil, err
}

// GetUncleByBlockHashAndIndex returns the uncle block for the given block hash and index.
func (api *BlockChainAPI) GetUncleByBlockHashAndIndex(ctx context.Context, blockHash common.Hash, index hexutil.Uint) (map[string]interface{}, error) {
	block, err := api.b.BlockByHash(ctx, blockHash)
	if block != nil {
		uncles := block.Uncles()
		if index >= hexutil.Uint(len(uncles)) {
			log.Debug("Requested uncle not found", "number", block.Number(), "hash", blockHash, "index", index)
			return nil, nil
		}
		block = types.NewBlockWithHeader(uncles[index])
		return api.rpcMarshalBlock(ctx, block, false, false)
	}
	return nil, err
}

// GetUncleCountByBlockNumber returns number of uncles in the block for the given block number
func (api *BlockChainAPI) GetUncleCountByBlockNumber(ctx context.Context, blockNr rpc.BlockNumber) *hexutil.Uint {
	if block, _ := api.b.BlockByNumber(ctx, blockNr); block != nil {
		n := hexutil.Uint(len(block.Uncles()))
		return &n
	}
	return nil
}

// GetUncleCountByBlockHash returns number of uncles in the block for the given block hash
func (api *BlockChainAPI) GetUncleCountByBlockHash(ctx context.Context, blockHash common.Hash) *hexutil.Uint {
	if block, _ := api.b.BlockByHash(ctx, blockHash); block != nil {
		n := hexutil.Uint(len(block.Uncles()))
		return &n
	}
	return nil
}

// GetCode returns the code stored at the given address in the state for the given block number.
func (api *BlockChainAPI) GetCode(ctx context.Context, address common.Address, blockNrOrHash rpc.BlockNumberOrHash) (hexutil.Bytes, error) {
	header, err := headerByNumberOrHash(ctx, api.b, blockNrOrHash)
	if err != nil {
		return nil, err
	}

	if api.b.ChainConfig().IsOptimismPreBedrock(header.Number) {
		if api.b.HistoricalRPCService() != nil {
			var res hexutil.Bytes
			err := api.b.HistoricalRPCService().CallContext(ctx, &res, "eth_getCode", address, blockNrOrHash)
			if err != nil {
				return nil, fmt.Errorf("historical backend error: %w", err)
			}
			return res, nil
		} else {
			return nil, rpc.ErrNoHistoricalFallback
		}
	}

	state, _, err := api.b.StateAndHeaderByNumberOrHash(ctx, blockNrOrHash)
	if state == nil || err != nil {
		return nil, err
	}

	code := state.GetCode(address)
	return code, state.Error()
}

// GetStorageAt returns the storage from the state at the given address, key and
// block number. The rpc.LatestBlockNumber and rpc.PendingBlockNumber meta block
// numbers are also allowed.
func (api *BlockChainAPI) GetStorageAt(ctx context.Context, address common.Address, hexKey string, blockNrOrHash rpc.BlockNumberOrHash) (hexutil.Bytes, error) {
	header, err := headerByNumberOrHash(ctx, api.b, blockNrOrHash)
	if err != nil {
		return nil, err
	}

	if api.b.ChainConfig().IsOptimismPreBedrock(header.Number) {
		if api.b.HistoricalRPCService() != nil {
			var res hexutil.Bytes
			err := api.b.HistoricalRPCService().CallContext(ctx, &res, "eth_getStorageAt", address, hexKey, blockNrOrHash)
			if err != nil {
				return nil, fmt.Errorf("historical backend error: %w", err)
			}
			return res, nil
		} else {
			return nil, rpc.ErrNoHistoricalFallback
		}
	}

	state, _, err := api.b.StateAndHeaderByNumberOrHash(ctx, blockNrOrHash)
	if state == nil || err != nil {
		return nil, err
	}

	key, _, err := decodeHash(hexKey)
	if err != nil {
		return nil, fmt.Errorf("unable to decode storage key: %s", err)
	}
	res := state.GetState(address, key)
	return res[:], state.Error()
}

// The HeaderByNumberOrHash method returns a nil error and nil header
// if the header is not found, but only for nonexistent block numbers. This is
// different from StateAndHeaderByNumberOrHash. To account for this discrepancy,
// headerOrNumberByHash will properly convert the error into an ethereum.NotFound.
func headerByNumberOrHash(ctx context.Context, b Backend, blockNrOrHash rpc.BlockNumberOrHash) (*types.Header, error) {
	header, err := b.HeaderByNumberOrHash(ctx, blockNrOrHash)
	if header == nil {
		return nil, fmt.Errorf("header %w", ethereum.NotFound)
	}
	return header, err
}

// GetBlockReceipts returns the block receipts for the given block hash or number or tag.
func (api *BlockChainAPI) GetBlockReceipts(ctx context.Context, blockNrOrHash rpc.BlockNumberOrHash) ([]map[string]interface{}, error) {
	block, err := api.b.BlockByNumberOrHash(ctx, blockNrOrHash)
	if block == nil || err != nil {
		// When the block doesn't exist, the RPC method should return JSON null
		// as per specification.
		return nil, nil
	}
	receipts, err := api.b.GetReceipts(ctx, block.Hash())
	if err != nil {
		return nil, err
	}
	txs := block.Transactions()
	if len(txs) != len(receipts) {
		return nil, fmt.Errorf("receipts length mismatch: %d vs %d", len(txs), len(receipts))
	}

	// Derive the sender.
	signer := types.MakeSigner(api.b.ChainConfig(), block.Number(), block.Time())

	result := make([]map[string]interface{}, len(receipts))
	for i, receipt := range receipts {
		result[i] = marshalReceipt(receipt, block.Hash(), block.NumberU64(), signer, txs[i], i, api.b.ChainConfig())
	}

	return result, nil
}

// OverrideAccount indicates the overriding fields of account during the execution
// of a message call.
// Note, state and stateDiff can't be specified at the same time. If state is
// set, message execution will only use the data in the given state. Otherwise
// if stateDiff is set, all diff will be applied first and then execute the call
// message.
type OverrideAccount struct {
	Nonce     *hexutil.Uint64             `json:"nonce"`
	Code      *hexutil.Bytes              `json:"code"`
	Balance   *hexutil.Big                `json:"balance"`
	State     map[common.Hash]common.Hash `json:"state"`
	StateDiff map[common.Hash]common.Hash `json:"stateDiff"`
}

// StateOverride is the collection of overridden accounts.
type StateOverride map[common.Address]OverrideAccount

// Apply overrides the fields of specified accounts into the given state.
func (diff *StateOverride) Apply(statedb *state.StateDB) error {
	if diff == nil {
		return nil
	}
	for addr, account := range *diff {
		// Override account nonce.
		if account.Nonce != nil {
			statedb.SetNonce(addr, uint64(*account.Nonce))
		}
		// Override account(contract) code.
		if account.Code != nil {
			statedb.SetCode(addr, *account.Code)
		}
		// Override account balance.
		if account.Balance != nil {
			u256Balance, _ := uint256.FromBig((*big.Int)(account.Balance))
			statedb.SetBalance(addr, u256Balance, tracing.BalanceChangeUnspecified)
		}
		if account.State != nil && account.StateDiff != nil {
			return fmt.Errorf("account %s has both 'state' and 'stateDiff'", addr.Hex())
		}
		// Replace entire state if caller requires.
		if account.State != nil {
			statedb.SetStorage(addr, account.State)
		}
		// Apply state diff into specified accounts.
		if account.StateDiff != nil {
			for key, value := range account.StateDiff {
				statedb.SetState(addr, key, value)
			}
		}
	}
	// Now finalize the changes. Finalize is normally performed between transactions.
	// By using finalize, the overrides are semantically behaving as
	// if they were created in a transaction just before the tracing occur.
	statedb.Finalise(false)
	return nil
}

// BlockOverrides is a set of header fields to override.
type BlockOverrides struct {
	Number      *hexutil.Big
	Difficulty  *hexutil.Big
	Time        *hexutil.Uint64
	GasLimit    *hexutil.Uint64
	Coinbase    *common.Address
	Random      *common.Hash
	BaseFee     *hexutil.Big
	BlobBaseFee *hexutil.Big
}

// Apply overrides the given header fields into the given block context.
func (diff *BlockOverrides) Apply(blockCtx *vm.BlockContext) {
	if diff == nil {
		return
	}
	if diff.Number != nil {
		blockCtx.BlockNumber = diff.Number.ToInt()
	}
	if diff.Difficulty != nil {
		blockCtx.Difficulty = diff.Difficulty.ToInt()
	}
	if diff.Time != nil {
		blockCtx.Time = uint64(*diff.Time)
	}
	if diff.GasLimit != nil {
		blockCtx.GasLimit = uint64(*diff.GasLimit)
	}
	if diff.Coinbase != nil {
		blockCtx.Coinbase = *diff.Coinbase
	}
	if diff.Random != nil {
		blockCtx.Random = diff.Random
	}
	if diff.BaseFee != nil {
		blockCtx.BaseFee = diff.BaseFee.ToInt()
	}
	if diff.BlobBaseFee != nil {
		blockCtx.BlobBaseFee = diff.BlobBaseFee.ToInt()
	}
}

// ChainContextBackend provides methods required to implement ChainContext.
type ChainContextBackend interface {
	Engine() consensus.Engine
	HeaderByNumber(context.Context, rpc.BlockNumber) (*types.Header, error)
}

// ChainContext is an implementation of core.ChainContext. It's main use-case
// is instantiating a vm.BlockContext without having access to the BlockChain object.
type ChainContext struct {
	b   ChainContextBackend
	ctx context.Context
}

// NewChainContext creates a new ChainContext object.
func NewChainContext(ctx context.Context, backend ChainContextBackend) *ChainContext {
	return &ChainContext{ctx: ctx, b: backend}
}

func (context *ChainContext) Engine() consensus.Engine {
	return context.b.Engine()
}

func (context *ChainContext) GetHeader(hash common.Hash, number uint64) *types.Header {
	// This method is called to get the hash for a block number when executing the BLOCKHASH
	// opcode. Hence no need to search for non-canonical blocks.
	header, err := context.b.HeaderByNumber(context.ctx, rpc.BlockNumber(number))
	if err != nil || header.Hash() != hash {
		return nil
	}
	return header
}

func doCall(ctx context.Context, b Backend, args TransactionArgs, state *state.StateDB, header *types.Header, overrides *StateOverride, blockOverrides *BlockOverrides, timeout time.Duration, globalGasCap uint64) (*core.ExecutionResult, error) {
	if err := overrides.Apply(state); err != nil {
		return nil, err
	}
	// Setup context so it may be cancelled the call has completed
	// or, in case of unmetered gas, setup a context with a timeout.
	var cancel context.CancelFunc
	if timeout > 0 {
		ctx, cancel = context.WithTimeout(ctx, timeout)
	} else {
		ctx, cancel = context.WithCancel(ctx)
	}
	// Make sure the context is cancelled when the call has completed
	// this makes sure resources are cleaned up.
	defer cancel()

	// Get a new instance of the EVM.
	blockCtx := core.NewEVMBlockContext(header, NewChainContext(ctx, b), nil, b.ChainConfig(), state)
	if blockOverrides != nil {
		blockOverrides.Apply(&blockCtx)
	}
	if err := args.CallDefaults(globalGasCap, blockCtx.BaseFee, b.ChainConfig().ChainID); err != nil {
		return nil, err
	}
	msg := args.ToMessage(blockCtx.BaseFee)
	evm := b.GetEVM(ctx, msg, state, header, &vm.Config{NoBaseFee: true}, &blockCtx)

	// Wait for the context to be done and cancel the evm. Even if the
	// EVM has finished, cancelling may be done (repeatedly)
	go func() {
		<-ctx.Done()
		evm.Cancel()
	}()

	// Execute the message.
	gp := new(core.GasPool).AddGas(math.MaxUint64)
	result, err := core.ApplyMessage(evm, msg, gp)
	if err := state.Error(); err != nil {
		return nil, err
	}

	// If the timer caused an abort, return an appropriate error message
	if evm.Cancelled() {
		return nil, fmt.Errorf("execution aborted (timeout = %v)", timeout)
	}
	if err != nil {
		return result, fmt.Errorf("err: %w (supplied gas %d)", err, msg.GasLimit)
	}
	return result, nil
}

func DoCall(ctx context.Context, b Backend, args TransactionArgs, blockNrOrHash rpc.BlockNumberOrHash, overrides *StateOverride, blockOverrides *BlockOverrides, timeout time.Duration, globalGasCap uint64) (*core.ExecutionResult, error) {
	defer func(start time.Time) { log.Debug("Executing EVM call finished", "runtime", time.Since(start)) }(time.Now())

	state, header, err := b.StateAndHeaderByNumberOrHash(ctx, blockNrOrHash)
	if state == nil || err != nil {
		return nil, err
	}

	return doCall(ctx, b, args, state, header, overrides, blockOverrides, timeout, globalGasCap)
}

// Call executes the given transaction on the state for the given block number.
//
// Additionally, the caller can specify a batch of contract for fields overriding.
//
// Note, this function doesn't make and changes in the state/blockchain and is
// useful to execute and retrieve values.
func (api *BlockChainAPI) Call(ctx context.Context, args TransactionArgs, blockNrOrHash *rpc.BlockNumberOrHash, overrides *StateOverride, blockOverrides *BlockOverrides) (hexutil.Bytes, error) {
	if blockNrOrHash == nil {
		latest := rpc.BlockNumberOrHashWithNumber(rpc.LatestBlockNumber)
		blockNrOrHash = &latest
	}

	header, err := headerByNumberOrHash(ctx, api.b, *blockNrOrHash)
	if err != nil {
		return nil, err
	}

	if api.b.ChainConfig().IsOptimismPreBedrock(header.Number) {
		if api.b.HistoricalRPCService() != nil {
			var res hexutil.Bytes
			err := api.b.HistoricalRPCService().CallContext(ctx, &res, "eth_call", args, blockNrOrHash, overrides)
			if err != nil {
				return nil, fmt.Errorf("historical backend error: %w", err)
			}
			return res, nil
		} else {
			return nil, rpc.ErrNoHistoricalFallback
		}
	}

	result, err := DoCall(ctx, api.b, args, *blockNrOrHash, overrides, blockOverrides, api.b.RPCEVMTimeout(), api.b.RPCGasCap())
	if err != nil {
		return nil, err
	}
	// If the result contains a revert reason, try to unpack and return it.
	if len(result.Revert()) > 0 {
		return nil, newRevertError(result.Revert())
	}
	return result.Return(), result.Err
}

// DoEstimateGas returns the lowest possible gas limit that allows the transaction to run
// successfully at block `blockNrOrHash`. It returns error if the transaction would revert, or if
// there are unexpected failures. The gas limit is capped by both `args.Gas` (if non-nil &
// non-zero) and `gasCap` (if non-zero).
func DoEstimateGas(ctx context.Context, b Backend, args TransactionArgs, blockNrOrHash rpc.BlockNumberOrHash, overrides *StateOverride, gasCap uint64) (hexutil.Uint64, error) {
	// Retrieve the base state and mutate it with any overrides
	state, header, err := b.StateAndHeaderByNumberOrHash(ctx, blockNrOrHash)
	if state == nil || err != nil {
		return 0, err
	}
	if err = overrides.Apply(state); err != nil {
		return 0, err
	}
	// Construct the gas estimator option from the user input
	opts := &gasestimator.Options{
		Config:     b.ChainConfig(),
		Chain:      NewChainContext(ctx, b),
		Header:     header,
		State:      state,
		ErrorRatio: estimateGasErrorRatio,
	}
	// Set any required transaction default, but make sure the gas cap itself is not messed with
	// if it was not specified in the original argument list.
	if args.Gas == nil {
		args.Gas = new(hexutil.Uint64)
	}
	if err := args.CallDefaults(gasCap, header.BaseFee, b.ChainConfig().ChainID); err != nil {
		return 0, err
	}
	call := args.ToMessage(header.BaseFee)

	// Run the gas estimation and wrap any revertals into a custom return
	estimate, revert, err := gasestimator.Estimate(ctx, call, opts, gasCap)
	if err != nil {
		if len(revert) > 0 {
			return 0, newRevertError(revert)
		}
		return 0, err
	}
	return hexutil.Uint64(estimate), nil
}

// EstimateGas returns the lowest possible gas limit that allows the transaction to run
// successfully at block `blockNrOrHash`, or the latest block if `blockNrOrHash` is unspecified. It
// returns error if the transaction would revert or if there are unexpected failures. The returned
// value is capped by both `args.Gas` (if non-nil & non-zero) and the backend's RPCGasCap
// configuration (if non-zero).
// Note: Required blob gas is not computed in this method.
func (api *BlockChainAPI) EstimateGas(ctx context.Context, args TransactionArgs, blockNrOrHash *rpc.BlockNumberOrHash, overrides *StateOverride) (hexutil.Uint64, error) {
	bNrOrHash := rpc.BlockNumberOrHashWithNumber(rpc.LatestBlockNumber)
	if blockNrOrHash != nil {
		bNrOrHash = *blockNrOrHash
	}

	header, err := headerByNumberOrHash(ctx, api.b, bNrOrHash)
	if err != nil {
		return 0, err
	}

	if api.b.ChainConfig().IsOptimismPreBedrock(header.Number) {
		if api.b.HistoricalRPCService() != nil {
			var res hexutil.Uint64
			err := api.b.HistoricalRPCService().CallContext(ctx, &res, "eth_estimateGas", args, blockNrOrHash)
			if err != nil {
				return 0, fmt.Errorf("historical backend error: %w", err)
			}
			return res, nil
		} else {
			return 0, rpc.ErrNoHistoricalFallback
		}
	}

	return DoEstimateGas(ctx, api.b, args, bNrOrHash, overrides, api.b.RPCGasCap())
}

// RPCMarshalHeader converts the given header to the RPC output .
func RPCMarshalHeader(head *types.Header) map[string]interface{} {
	result := map[string]interface{}{
		"number":           (*hexutil.Big)(head.Number),
		"hash":             head.Hash(),
		"parentHash":       head.ParentHash,
		"nonce":            head.Nonce,
		"mixHash":          head.MixDigest,
		"sha3Uncles":       head.UncleHash,
		"logsBloom":        head.Bloom,
		"stateRoot":        head.Root,
		"miner":            head.Coinbase,
		"difficulty":       (*hexutil.Big)(head.Difficulty),
		"extraData":        hexutil.Bytes(head.Extra),
		"gasLimit":         hexutil.Uint64(head.GasLimit),
		"gasUsed":          hexutil.Uint64(head.GasUsed),
		"timestamp":        hexutil.Uint64(head.Time),
		"transactionsRoot": head.TxHash,
		"receiptsRoot":     head.ReceiptHash,
	}
	if head.BaseFee != nil {
		result["baseFeePerGas"] = (*hexutil.Big)(head.BaseFee)
	}
	if head.WithdrawalsHash != nil {
		result["withdrawalsRoot"] = head.WithdrawalsHash
	}
	if head.BlobGasUsed != nil {
		result["blobGasUsed"] = hexutil.Uint64(*head.BlobGasUsed)
	}
	if head.ExcessBlobGas != nil {
		result["excessBlobGas"] = hexutil.Uint64(*head.ExcessBlobGas)
	}
	if head.ParentBeaconRoot != nil {
		result["parentBeaconBlockRoot"] = head.ParentBeaconRoot
	}
	return result
}

// RPCMarshalBlock converts the given block to the RPC output which depends on fullTx. If inclTx is true transactions are
// returned. When fullTx is true the returned block contains full transaction details, otherwise it will only contain
// transaction hashes.
func RPCMarshalBlock(ctx context.Context, block *types.Block, inclTx bool, fullTx bool, config *params.ChainConfig, backend Backend) (map[string]interface{}, error) {
	fields := RPCMarshalHeader(block.Header())
	fields["size"] = hexutil.Uint64(block.Size())

	if inclTx {
		formatTx := func(idx int, tx *types.Transaction) interface{} {
			return tx.Hash()
		}
		if fullTx {
			formatTx = func(idx int, tx *types.Transaction) interface{} {
				return newRPCTransactionFromBlockIndex(ctx, block, uint64(idx), config, backend)
			}
		}
		txs := block.Transactions()
		transactions := make([]interface{}, len(txs))
		for i, tx := range txs {
			transactions[i] = formatTx(i, tx)
		}
		fields["transactions"] = transactions
	}
	uncles := block.Uncles()
	uncleHashes := make([]common.Hash, len(uncles))
	for i, uncle := range uncles {
		uncleHashes[i] = uncle.Hash()
	}
	fields["uncles"] = uncleHashes
	if block.Header().WithdrawalsHash != nil {
		fields["withdrawals"] = block.Withdrawals()
	}
	return fields, nil
}

// rpcMarshalHeader uses the generalized output filler, then adds the total difficulty field, which requires
// a `BlockchainAPI`.
func (api *BlockChainAPI) rpcMarshalHeader(ctx context.Context, header *types.Header) map[string]interface{} {
	fields := RPCMarshalHeader(header)
	fields["totalDifficulty"] = (*hexutil.Big)(api.b.GetTd(ctx, header.Hash()))
	return fields
}

// rpcMarshalBlock uses the generalized output filler, then adds the total difficulty field, which requires
// a `BlockchainAPI`.
func (api *BlockChainAPI) rpcMarshalBlock(ctx context.Context, b *types.Block, inclTx bool, fullTx bool) (map[string]interface{}, error) {
	fields, err := RPCMarshalBlock(ctx, b, inclTx, fullTx, api.b.ChainConfig(), api.b)
	if err != nil {
		return nil, err
	}
	if inclTx {
		fields["totalDifficulty"] = (*hexutil.Big)(api.b.GetTd(ctx, b.Hash()))
	}
	return fields, nil
}

// RPCTransaction represents a transaction that will serialize to the RPC representation of a transaction
type RPCTransaction struct {
	BlockHash           *common.Hash      `json:"blockHash"`
	BlockNumber         *hexutil.Big      `json:"blockNumber"`
	From                common.Address    `json:"from"`
	Gas                 hexutil.Uint64    `json:"gas"`
	GasPrice            *hexutil.Big      `json:"gasPrice"`
	GasFeeCap           *hexutil.Big      `json:"maxFeePerGas,omitempty"`
	GasTipCap           *hexutil.Big      `json:"maxPriorityFeePerGas,omitempty"`
	MaxFeePerBlobGas    *hexutil.Big      `json:"maxFeePerBlobGas,omitempty"`
	Hash                common.Hash       `json:"hash"`
	Input               hexutil.Bytes     `json:"input"`
	Nonce               hexutil.Uint64    `json:"nonce"`
	To                  *common.Address   `json:"to"`
	TransactionIndex    *hexutil.Uint64   `json:"transactionIndex"`
	Value               *hexutil.Big      `json:"value"`
	Type                hexutil.Uint64    `json:"type"`
	Accesses            *types.AccessList `json:"accessList,omitempty"`
	ChainID             *hexutil.Big      `json:"chainId,omitempty"`
	BlobVersionedHashes []common.Hash     `json:"blobVersionedHashes,omitempty"`
	V                   *hexutil.Big      `json:"v"`
	R                   *hexutil.Big      `json:"r"`
	S                   *hexutil.Big      `json:"s"`
	YParity             *hexutil.Uint64   `json:"yParity,omitempty"`

	// deposit-tx only
	SourceHash *common.Hash `json:"sourceHash,omitempty"`
	Mint       *hexutil.Big `json:"mint,omitempty"`
	IsSystemTx *bool        `json:"isSystemTx,omitempty"`
	// deposit-tx post-Canyon only
	DepositReceiptVersion *hexutil.Uint64 `json:"depositReceiptVersion,omitempty"`
}

// newRPCTransaction returns a transaction that will serialize to the RPC
// representation, with the given location metadata set (if available).
func newRPCTransaction(tx *types.Transaction, blockHash common.Hash, blockNumber uint64, blockTime uint64, index uint64, baseFee *big.Int, config *params.ChainConfig, receipt *types.Receipt) *RPCTransaction {
	signer := types.MakeSigner(config, new(big.Int).SetUint64(blockNumber), blockTime)
	from, _ := types.Sender(signer, tx)
	v, r, s := tx.RawSignatureValues()
	result := &RPCTransaction{
		Type:     hexutil.Uint64(tx.Type()),
		From:     from,
		Gas:      hexutil.Uint64(tx.Gas()),
		GasPrice: (*hexutil.Big)(tx.GasPrice()),
		Hash:     tx.Hash(),
		Input:    hexutil.Bytes(tx.Data()),
		Nonce:    hexutil.Uint64(tx.Nonce()),
		To:       tx.To(),
		Value:    (*hexutil.Big)(tx.Value()),
		V:        (*hexutil.Big)(v),
		R:        (*hexutil.Big)(r),
		S:        (*hexutil.Big)(s),
	}
	if blockHash != (common.Hash{}) {
		result.BlockHash = &blockHash
		result.BlockNumber = (*hexutil.Big)(new(big.Int).SetUint64(blockNumber))
		result.TransactionIndex = (*hexutil.Uint64)(&index)
	}

	switch tx.Type() {
	case types.DepositTxType:
		srcHash := tx.SourceHash()
		isSystemTx := tx.IsSystemTx()
		result.SourceHash = &srcHash
		if isSystemTx {
			// Only include IsSystemTx when true
			result.IsSystemTx = &isSystemTx
		}
		result.Mint = (*hexutil.Big)(tx.Mint())
		if receipt != nil && receipt.DepositNonce != nil {
			result.Nonce = hexutil.Uint64(*receipt.DepositNonce)
			if receipt.DepositReceiptVersion != nil {
				result.DepositReceiptVersion = new(hexutil.Uint64)
				*result.DepositReceiptVersion = hexutil.Uint64(*receipt.DepositReceiptVersion)
			}
		}
	case types.LegacyTxType:
		if v.Sign() == 0 && r.Sign() == 0 && s.Sign() == 0 { // pre-bedrock relayed tx does not have a signature
			result.ChainID = (*hexutil.Big)(new(big.Int).Set(config.ChainID))
			break
		}
		// if a legacy transaction has an EIP-155 chain id, include it explicitly
		if id := tx.ChainId(); id.Sign() != 0 {
			result.ChainID = (*hexutil.Big)(id)
		}

	case types.AccessListTxType:
		al := tx.AccessList()
		yparity := hexutil.Uint64(v.Sign())
		result.Accesses = &al
		result.ChainID = (*hexutil.Big)(tx.ChainId())
		result.YParity = &yparity

	case types.DynamicFeeTxType:
		al := tx.AccessList()
		yparity := hexutil.Uint64(v.Sign())
		result.Accesses = &al
		result.ChainID = (*hexutil.Big)(tx.ChainId())
		result.YParity = &yparity
		result.GasFeeCap = (*hexutil.Big)(tx.GasFeeCap())
		result.GasTipCap = (*hexutil.Big)(tx.GasTipCap())
		// if the transaction has been mined, compute the effective gas price
		if baseFee != nil && blockHash != (common.Hash{}) {
			// price = min(gasTipCap + baseFee, gasFeeCap)
			result.GasPrice = (*hexutil.Big)(effectiveGasPrice(tx, baseFee))
		} else {
			result.GasPrice = (*hexutil.Big)(tx.GasFeeCap())
		}

	case types.BlobTxType:
		al := tx.AccessList()
		yparity := hexutil.Uint64(v.Sign())
		result.Accesses = &al
		result.ChainID = (*hexutil.Big)(tx.ChainId())
		result.YParity = &yparity
		result.GasFeeCap = (*hexutil.Big)(tx.GasFeeCap())
		result.GasTipCap = (*hexutil.Big)(tx.GasTipCap())
		// if the transaction has been mined, compute the effective gas price
		if baseFee != nil && blockHash != (common.Hash{}) {
			result.GasPrice = (*hexutil.Big)(effectiveGasPrice(tx, baseFee))
		} else {
			result.GasPrice = (*hexutil.Big)(tx.GasFeeCap())
		}
		result.MaxFeePerBlobGas = (*hexutil.Big)(tx.BlobGasFeeCap())
		result.BlobVersionedHashes = tx.BlobHashes()
	}
	return result
}

// effectiveGasPrice computes the transaction gas fee, based on the given basefee value.
//
//	price = min(gasTipCap + baseFee, gasFeeCap)
func effectiveGasPrice(tx *types.Transaction, baseFee *big.Int) *big.Int {
	fee := tx.GasTipCap()
	fee = fee.Add(fee, baseFee)
	if tx.GasFeeCapIntCmp(fee) < 0 {
		return tx.GasFeeCap()
	}
	return fee
}

// NewRPCPendingTransaction returns a pending transaction that will serialize to the RPC representation
func NewRPCPendingTransaction(tx *types.Transaction, current *types.Header, config *params.ChainConfig) *RPCTransaction {
	var (
		baseFee     *big.Int
		blockNumber = uint64(0)
		blockTime   = uint64(0)
	)
	if current != nil {
		baseFee = eip1559.CalcBaseFee(config, current, current.Time+1)
		blockNumber = current.Number.Uint64()
		blockTime = current.Time
	}
	return newRPCTransaction(tx, common.Hash{}, blockNumber, blockTime, 0, baseFee, config, nil)
}

// newRPCTransactionFromBlockIndex returns a transaction that will serialize to the RPC representation.
func newRPCTransactionFromBlockIndex(ctx context.Context, b *types.Block, index uint64, config *params.ChainConfig, backend Backend) *RPCTransaction {
	txs := b.Transactions()
	if index >= uint64(len(txs)) {
		return nil
	}
	tx := txs[index]
	rcpt := depositTxReceipt(ctx, b.Hash(), index, backend, tx)
	return newRPCTransaction(tx, b.Hash(), b.NumberU64(), b.Time(), index, b.BaseFee(), config, rcpt)
}

func depositTxReceipt(ctx context.Context, blockHash common.Hash, index uint64, backend Backend, tx *types.Transaction) *types.Receipt {
	if tx.Type() != types.DepositTxType {
		return nil
	}
	receipts, err := backend.GetReceipts(ctx, blockHash)
	if err != nil {
		return nil
	}
	if index >= uint64(len(receipts)) {
		return nil
	}
	return receipts[index]
}

// newRPCRawTransactionFromBlockIndex returns the bytes of a transaction given a block and a transaction index.
func newRPCRawTransactionFromBlockIndex(b *types.Block, index uint64) hexutil.Bytes {
	txs := b.Transactions()
	if index >= uint64(len(txs)) {
		return nil
	}
	blob, _ := txs[index].MarshalBinary()
	return blob
}

// accessListResult returns an optional accesslist
// It's the result of the `debug_createAccessList` RPC call.
// It contains an error if the transaction itself failed.
type accessListResult struct {
	Accesslist *types.AccessList `json:"accessList"`
	Error      string            `json:"error,omitempty"`
	GasUsed    hexutil.Uint64    `json:"gasUsed"`
}

// CreateAccessList creates an EIP-2930 type AccessList for the given transaction.
// Reexec and BlockNrOrHash can be specified to create the accessList on top of a certain state.
func (api *BlockChainAPI) CreateAccessList(ctx context.Context, args TransactionArgs, blockNrOrHash *rpc.BlockNumberOrHash) (*accessListResult, error) {
	bNrOrHash := rpc.BlockNumberOrHashWithNumber(rpc.LatestBlockNumber)
	if blockNrOrHash != nil {
		bNrOrHash = *blockNrOrHash
	}

	header, err := headerByNumberOrHash(ctx, api.b, bNrOrHash)
	if err == nil && header != nil && api.b.ChainConfig().IsOptimismPreBedrock(header.Number) {
		if api.b.HistoricalRPCService() != nil {
			var res accessListResult
			err := api.b.HistoricalRPCService().CallContext(ctx, &res, "eth_createAccessList", args, blockNrOrHash)
			if err != nil {
				return nil, fmt.Errorf("historical backend error: %w", err)
			}
			return &res, nil
		} else {
			return nil, rpc.ErrNoHistoricalFallback
		}
	}

	acl, gasUsed, vmerr, err := AccessList(ctx, api.b, bNrOrHash, args)
	if err != nil {
		return nil, err
	}
	result := &accessListResult{Accesslist: &acl, GasUsed: hexutil.Uint64(gasUsed)}
	if vmerr != nil {
		result.Error = vmerr.Error()
	}
	return result, nil
}

// AccessList creates an access list for the given transaction.
// If the accesslist creation fails an error is returned.
// If the transaction itself fails, an vmErr is returned.
func AccessList(ctx context.Context, b Backend, blockNrOrHash rpc.BlockNumberOrHash, args TransactionArgs) (acl types.AccessList, gasUsed uint64, vmErr error, err error) {
	// Retrieve the execution context
	db, header, err := b.StateAndHeaderByNumberOrHash(ctx, blockNrOrHash)
	if db == nil || err != nil {
		return nil, 0, nil, err
	}

	// Ensure any missing fields are filled, extract the recipient and input data
	if err := args.setDefaults(ctx, b, true); err != nil {
		return nil, 0, nil, err
	}
	var to common.Address
	if args.To != nil {
		to = *args.To
	} else {
		to = crypto.CreateAddress(args.from(), uint64(*args.Nonce))
	}
	isPostMerge := header.Difficulty.Sign() == 0
	// Retrieve the precompiles since they don't need to be added to the access list
	precompiles := vm.ActivePrecompiles(b.ChainConfig().Rules(header.Number, isPostMerge, header.Time))

	// Create an initial tracer
	prevTracer := logger.NewAccessListTracer(nil, args.from(), to, precompiles)
	if args.AccessList != nil {
		prevTracer = logger.NewAccessListTracer(*args.AccessList, args.from(), to, precompiles)
	}
	for {
		if err := ctx.Err(); err != nil {
			return nil, 0, nil, err
		}
		// Retrieve the current access list to expand
		accessList := prevTracer.AccessList()
		log.Trace("Creating access list", "input", accessList)

		// Copy the original db so we don't modify it
		statedb := db.Copy()
		// Set the accesslist to the last al
		args.AccessList = &accessList
		msg := args.ToMessage(header.BaseFee)

		// Apply the transaction with the access list tracer
		tracer := logger.NewAccessListTracer(accessList, args.from(), to, precompiles)
		config := vm.Config{Tracer: tracer.Hooks(), NoBaseFee: true}
		vmenv := b.GetEVM(ctx, msg, statedb, header, &config, nil)
		res, err := core.ApplyMessage(vmenv, msg, new(core.GasPool).AddGas(msg.GasLimit))
		if err != nil {
			return nil, 0, nil, fmt.Errorf("failed to apply transaction: %v err: %v", args.ToTransaction().Hash(), err)
		}
		if tracer.Equal(prevTracer) {
			return accessList, res.UsedGas, res.Err, nil
		}
		prevTracer = tracer
	}
}

// TransactionAPI exposes methods for reading and creating transaction data.
type TransactionAPI struct {
	b         Backend
	nonceLock *AddrLocker
	signer    types.Signer
}

// NewTransactionAPI creates a new RPC service with methods for interacting with transactions.
func NewTransactionAPI(b Backend, nonceLock *AddrLocker) *TransactionAPI {
	// The signer used by the API should always be the 'latest' known one because we expect
	// signers to be backwards-compatible with old transactions.
	signer := types.LatestSigner(b.ChainConfig())
	return &TransactionAPI{b, nonceLock, signer}
}

// GetBlockTransactionCountByNumber returns the number of transactions in the block with the given block number.
func (api *TransactionAPI) GetBlockTransactionCountByNumber(ctx context.Context, blockNr rpc.BlockNumber) *hexutil.Uint {
	if block, _ := api.b.BlockByNumber(ctx, blockNr); block != nil {
		n := hexutil.Uint(len(block.Transactions()))
		return &n
	}
	return nil
}

// GetBlockTransactionCountByHash returns the number of transactions in the block with the given hash.
func (api *TransactionAPI) GetBlockTransactionCountByHash(ctx context.Context, blockHash common.Hash) *hexutil.Uint {
	if block, _ := api.b.BlockByHash(ctx, blockHash); block != nil {
		n := hexutil.Uint(len(block.Transactions()))
		return &n
	}
	return nil
}

// GetTransactionByBlockNumberAndIndex returns the transaction for the given block number and index.
func (api *TransactionAPI) GetTransactionByBlockNumberAndIndex(ctx context.Context, blockNr rpc.BlockNumber, index hexutil.Uint) *RPCTransaction {
	if block, _ := api.b.BlockByNumber(ctx, blockNr); block != nil {
		return newRPCTransactionFromBlockIndex(ctx, block, uint64(index), api.b.ChainConfig(), api.b)
	}
	return nil
}

// GetTransactionByBlockHashAndIndex returns the transaction for the given block hash and index.
func (api *TransactionAPI) GetTransactionByBlockHashAndIndex(ctx context.Context, blockHash common.Hash, index hexutil.Uint) *RPCTransaction {
	if block, _ := api.b.BlockByHash(ctx, blockHash); block != nil {
		return newRPCTransactionFromBlockIndex(ctx, block, uint64(index), api.b.ChainConfig(), api.b)
	}
	return nil
}

// GetRawTransactionByBlockNumberAndIndex returns the bytes of the transaction for the given block number and index.
func (api *TransactionAPI) GetRawTransactionByBlockNumberAndIndex(ctx context.Context, blockNr rpc.BlockNumber, index hexutil.Uint) hexutil.Bytes {
	if block, _ := api.b.BlockByNumber(ctx, blockNr); block != nil {
		return newRPCRawTransactionFromBlockIndex(block, uint64(index))
	}
	return nil
}

// GetRawTransactionByBlockHashAndIndex returns the bytes of the transaction for the given block hash and index.
func (api *TransactionAPI) GetRawTransactionByBlockHashAndIndex(ctx context.Context, blockHash common.Hash, index hexutil.Uint) hexutil.Bytes {
	if block, _ := api.b.BlockByHash(ctx, blockHash); block != nil {
		return newRPCRawTransactionFromBlockIndex(block, uint64(index))
	}
	return nil
}

// GetTransactionCount returns the number of transactions the given address has sent for the given block number
func (api *TransactionAPI) GetTransactionCount(ctx context.Context, address common.Address, blockNrOrHash rpc.BlockNumberOrHash) (*hexutil.Uint64, error) {
	// Ask transaction pool for the nonce which includes pending transactions
	if blockNr, ok := blockNrOrHash.Number(); ok && blockNr == rpc.PendingBlockNumber {
		nonce, err := api.b.GetPoolNonce(ctx, address)
		if err != nil {
			return nil, err
		}
		return (*hexutil.Uint64)(&nonce), nil
	}
	// Resolve block number and use its state to ask for the nonce
	header, err := headerByNumberOrHash(ctx, api.b, blockNrOrHash)
	if err != nil {
		return nil, err
	}

	if api.b.ChainConfig().IsOptimismPreBedrock(header.Number) {
		if api.b.HistoricalRPCService() != nil {
			var res hexutil.Uint64
			err := api.b.HistoricalRPCService().CallContext(ctx, &res, "eth_getTransactionCount", address, blockNrOrHash)
			if err != nil {
				return nil, fmt.Errorf("historical backend error: %w", err)
			}
			return &res, nil
		} else {
			return nil, rpc.ErrNoHistoricalFallback
		}
	}

	state, _, err := api.b.StateAndHeaderByNumberOrHash(ctx, blockNrOrHash)
	if state == nil || err != nil {
		return nil, err
	}

	nonce := state.GetNonce(address)
	return (*hexutil.Uint64)(&nonce), state.Error()
}

// GetTransactionByHash returns the transaction for the given hash
func (api *TransactionAPI) GetTransactionByHash(ctx context.Context, hash common.Hash) (*RPCTransaction, error) {
	// Try to return an already finalized transaction
	found, tx, blockHash, blockNumber, index, err := api.b.GetTransaction(ctx, hash)
	if !found {
		// No finalized transaction, try to retrieve it from the pool
		if tx := api.b.GetPoolTransaction(hash); tx != nil {
			return NewRPCPendingTransaction(tx, api.b.CurrentHeader(), api.b.ChainConfig()), nil
		}
		if err == nil {
			return nil, nil
		}
		return nil, NewTxIndexingError()
	}
	header, err := api.b.HeaderByHash(ctx, blockHash)
	if err != nil {
		return nil, err
	}
	rcpt := depositTxReceipt(ctx, blockHash, index, api.b, tx)
	return newRPCTransaction(tx, blockHash, blockNumber, header.Time, index, header.BaseFee, api.b.ChainConfig(), rcpt), nil
}

// GetRawTransactionByHash returns the bytes of the transaction for the given hash.
func (api *TransactionAPI) GetRawTransactionByHash(ctx context.Context, hash common.Hash) (hexutil.Bytes, error) {
	// Retrieve a finalized transaction, or a pooled otherwise
	found, tx, _, _, _, err := api.b.GetTransaction(ctx, hash)
	if !found {
		if tx = api.b.GetPoolTransaction(hash); tx != nil {
			return tx.MarshalBinary()
		}
		if err == nil {
			return nil, nil
		}
		return nil, NewTxIndexingError()
	}
	return tx.MarshalBinary()
}

// GetTransactionReceipt returns the transaction receipt for the given transaction hash.
func (api *TransactionAPI) GetTransactionReceipt(ctx context.Context, hash common.Hash) (map[string]interface{}, error) {
	found, tx, blockHash, blockNumber, index, err := api.b.GetTransaction(ctx, hash)
	if err != nil {
		return nil, NewTxIndexingError() // transaction is not fully indexed
	}
	if !found {
		return nil, nil // transaction is not existent or reachable
	}
	header, err := api.b.HeaderByHash(ctx, blockHash)
	if err != nil {
		return nil, err
	}
	receipts, err := api.b.GetReceipts(ctx, blockHash)
	if err != nil {
		return nil, err
	}
	if uint64(len(receipts)) <= index {
		return nil, nil
	}
	receipt := receipts[index]

	// Derive the sender.
	signer := types.MakeSigner(api.b.ChainConfig(), header.Number, header.Time)
	return marshalReceipt(receipt, blockHash, blockNumber, signer, tx, int(index), api.b.ChainConfig()), nil
}

// marshalReceipt marshals a transaction receipt into a JSON object.
func marshalReceipt(receipt *types.Receipt, blockHash common.Hash, blockNumber uint64, signer types.Signer, tx *types.Transaction, txIndex int, chainConfig *params.ChainConfig) map[string]interface{} {
	from, _ := types.Sender(signer, tx)

	fields := map[string]interface{}{
		"blockHash":         blockHash,
		"blockNumber":       hexutil.Uint64(blockNumber),
		"transactionHash":   tx.Hash(),
		"transactionIndex":  hexutil.Uint64(txIndex),
		"from":              from,
		"to":                tx.To(),
		"gasUsed":           hexutil.Uint64(receipt.GasUsed),
		"cumulativeGasUsed": hexutil.Uint64(receipt.CumulativeGasUsed),
		"contractAddress":   nil,
		"logs":              receipt.Logs,
		"logsBloom":         receipt.Bloom,
		"type":              hexutil.Uint(tx.Type()),
		"effectiveGasPrice": (*hexutil.Big)(receipt.EffectiveGasPrice),
	}

	if chainConfig.Optimism != nil && !tx.IsDepositTx() {
		fields["l1GasPrice"] = (*hexutil.Big)(receipt.L1GasPrice)
		fields["l1GasUsed"] = (*hexutil.Big)(receipt.L1GasUsed)
		fields["l1Fee"] = (*hexutil.Big)(receipt.L1Fee)
		// Fields removed with Ecotone
		if receipt.FeeScalar != nil {
			fields["l1FeeScalar"] = receipt.FeeScalar.String()
		}
		// Fields added in Ecotone
		if receipt.L1BlobBaseFee != nil {
			fields["l1BlobBaseFee"] = (*hexutil.Big)(receipt.L1BlobBaseFee)
		}
		if receipt.L1BaseFeeScalar != nil {
			fields["l1BaseFeeScalar"] = hexutil.Uint64(*receipt.L1BaseFeeScalar)
		}
		if receipt.L1BlobBaseFeeScalar != nil {
			fields["l1BlobBaseFeeScalar"] = hexutil.Uint64(*receipt.L1BlobBaseFeeScalar)
		}
	}
	if chainConfig.Optimism != nil && tx.IsDepositTx() && receipt.DepositNonce != nil {
		fields["depositNonce"] = hexutil.Uint64(*receipt.DepositNonce)
		if receipt.DepositReceiptVersion != nil {
			fields["depositReceiptVersion"] = hexutil.Uint64(*receipt.DepositReceiptVersion)
		}
	}

	// Assign receipt status or post state.
	if len(receipt.PostState) > 0 {
		fields["root"] = hexutil.Bytes(receipt.PostState)
	} else {
		fields["status"] = hexutil.Uint(receipt.Status)
	}
	if receipt.Logs == nil {
		fields["logs"] = []*types.Log{}
	}

	if tx.Type() == types.BlobTxType {
		fields["blobGasUsed"] = hexutil.Uint64(receipt.BlobGasUsed)
		fields["blobGasPrice"] = (*hexutil.Big)(receipt.BlobGasPrice)
	}

	// If the ContractAddress is 20 0x0 bytes, assume it is not a contract creation
	if receipt.ContractAddress != (common.Address{}) {
		fields["contractAddress"] = receipt.ContractAddress
	}
	return fields
}

// sign is a helper function that signs a transaction with the private key of the given address.
func (api *TransactionAPI) sign(addr common.Address, tx *types.Transaction) (*types.Transaction, error) {
	// Look up the wallet containing the requested signer
	account := accounts.Account{Address: addr}

	wallet, err := api.b.AccountManager().Find(account)
	if err != nil {
		return nil, err
	}
	// Request the wallet to sign the transaction
	return wallet.SignTx(account, tx, api.b.ChainConfig().ChainID)
}

// SubmitTransaction is a helper function that submits tx to txPool and logs a message.
func SubmitTransaction(ctx context.Context, b Backend, tx *types.Transaction) (common.Hash, error) {
	// If the transaction fee cap is already specified, ensure the
	// fee of the given transaction is _reasonable_.
	if err := checkTxFee(tx.GasPrice(), tx.Gas(), b.RPCTxFeeCap()); err != nil {
		return common.Hash{}, err
	}
	if !b.UnprotectedAllowed() && !tx.Protected() {
		// Ensure only eip155 signed transactions are submitted if EIP155Required is set.
		return common.Hash{}, errors.New("only replay-protected (EIP-155) transactions allowed over RPC")
	}
	if err := b.SendTx(ctx, tx); err != nil {
		return common.Hash{}, err
	}
	// Print a log with full tx details for manual investigations and interventions
	head := b.CurrentBlock()
	signer := types.MakeSigner(b.ChainConfig(), head.Number, head.Time)
	from, err := types.Sender(signer, tx)
	if err != nil {
		return common.Hash{}, err
	}

	if tx.To() == nil {
		addr := crypto.CreateAddress(from, tx.Nonce())
		log.Info("Submitted contract creation", "hash", tx.Hash().Hex(), "from", from, "nonce", tx.Nonce(), "contract", addr.Hex(), "value", tx.Value())
	} else {
		log.Info("Submitted transaction", "hash", tx.Hash().Hex(), "from", from, "nonce", tx.Nonce(), "recipient", tx.To(), "value", tx.Value())
	}
	return tx.Hash(), nil
}

// SendTransaction creates a transaction for the given argument, sign it and submit it to the
// transaction pool.
func (api *TransactionAPI) SendTransaction(ctx context.Context, args TransactionArgs) (common.Hash, error) {
	// Look up the wallet containing the requested signer
	account := accounts.Account{Address: args.from()}

	wallet, err := api.b.AccountManager().Find(account)
	if err != nil {
		return common.Hash{}, err
	}

	if args.Nonce == nil {
		// Hold the mutex around signing to prevent concurrent assignment of
		// the same nonce to multiple accounts.
		api.nonceLock.LockAddr(args.from())
		defer api.nonceLock.UnlockAddr(args.from())
	}
	if args.IsEIP4844() {
		return common.Hash{}, errBlobTxNotSupported
	}

	// Set some sanity defaults and terminate on failure
	if err := args.setDefaults(ctx, api.b, false); err != nil {
		return common.Hash{}, err
	}
	// Assemble the transaction and sign with the wallet
	tx := args.ToTransaction()

	signed, err := wallet.SignTx(account, tx, api.b.ChainConfig().ChainID)
	if err != nil {
		return common.Hash{}, err
	}
	return SubmitTransaction(ctx, api.b, signed)
}

// FillTransaction fills the defaults (nonce, gas, gasPrice or 1559 fields)
// on a given unsigned transaction, and returns it to the caller for further
// processing (signing + broadcast).
func (api *TransactionAPI) FillTransaction(ctx context.Context, args TransactionArgs) (*SignTransactionResult, error) {
	args.blobSidecarAllowed = true

	// Set some sanity defaults and terminate on failure
	if err := args.setDefaults(ctx, api.b, false); err != nil {
		return nil, err
	}
	// Assemble the transaction and obtain rlp
	tx := args.ToTransaction()
	data, err := tx.MarshalBinary()
	if err != nil {
		return nil, err
	}
	return &SignTransactionResult{data, tx}, nil
}

// SendRawTransaction will add the signed transaction to the transaction pool.
// The sender is responsible for signing the transaction and using the correct nonce.
func (api *TransactionAPI) SendRawTransaction(ctx context.Context, input hexutil.Bytes) (common.Hash, error) {
	tx := new(types.Transaction)
	if err := tx.UnmarshalBinary(input); err != nil {
		return common.Hash{}, err
	}
	return SubmitTransaction(ctx, api.b, tx)
}

// Sign calculates an ECDSA signature for:
// keccak256("\x19Ethereum Signed Message:\n" + len(message) + message).
//
// Note, the produced signature conforms to the secp256k1 curve R, S and V values,
// where the V value will be 27 or 28 for legacy reasons.
//
// The account associated with addr must be unlocked.
//
// https://github.com/ethereum/wiki/wiki/JSON-RPC#eth_sign
func (api *TransactionAPI) Sign(addr common.Address, data hexutil.Bytes) (hexutil.Bytes, error) {
	// Look up the wallet containing the requested signer
	account := accounts.Account{Address: addr}

	wallet, err := api.b.AccountManager().Find(account)
	if err != nil {
		return nil, err
	}
	// Sign the requested hash with the wallet
	signature, err := wallet.SignText(account, data)
	if err == nil {
		signature[64] += 27 // Transform V from 0/1 to 27/28 according to the yellow paper
	}
	return signature, err
}

// SignTransactionResult represents a RLP encoded signed transaction.
type SignTransactionResult struct {
	Raw hexutil.Bytes      `json:"raw"`
	Tx  *types.Transaction `json:"tx"`
}

// SignTransaction will sign the given transaction with the from account.
// The node needs to have the private key of the account corresponding with
// the given from address and it needs to be unlocked.
func (api *TransactionAPI) SignTransaction(ctx context.Context, args TransactionArgs) (*SignTransactionResult, error) {
	args.blobSidecarAllowed = true

	if args.Gas == nil {
		return nil, errors.New("gas not specified")
	}
	if args.GasPrice == nil && (args.MaxPriorityFeePerGas == nil || args.MaxFeePerGas == nil) {
		return nil, errors.New("missing gasPrice or maxFeePerGas/maxPriorityFeePerGas")
	}
	if args.IsEIP4844() {
		return nil, errBlobTxNotSupported
	}
	if args.Nonce == nil {
		return nil, errors.New("nonce not specified")
	}
	if err := args.setDefaults(ctx, api.b, false); err != nil {
		return nil, err
	}
	// Before actually sign the transaction, ensure the transaction fee is reasonable.
	tx := args.ToTransaction()
	if err := checkTxFee(tx.GasPrice(), tx.Gas(), api.b.RPCTxFeeCap()); err != nil {
		return nil, err
	}
	signed, err := api.sign(args.from(), tx)
	if err != nil {
		return nil, err
	}
	// If the transaction-to-sign was a blob transaction, then the signed one
	// no longer retains the blobs, only the blob hashes. In this step, we need
	// to put back the blob(s).
	if args.IsEIP4844() {
		signed = signed.WithBlobTxSidecar(&types.BlobTxSidecar{
			Blobs:       args.Blobs,
			Commitments: args.Commitments,
			Proofs:      args.Proofs,
		})
	}
	data, err := signed.MarshalBinary()
	if err != nil {
		return nil, err
	}
	return &SignTransactionResult{data, signed}, nil
}

// PendingTransactions returns the transactions that are in the transaction pool
// and have a from address that is one of the accounts this node manages.
func (api *TransactionAPI) PendingTransactions() ([]*RPCTransaction, error) {
	pending, err := api.b.GetPoolTransactions()
	if err != nil {
		return nil, err
	}
	accounts := make(map[common.Address]struct{})
	for _, wallet := range api.b.AccountManager().Wallets() {
		for _, account := range wallet.Accounts() {
			accounts[account.Address] = struct{}{}
		}
	}
	curHeader := api.b.CurrentHeader()
	transactions := make([]*RPCTransaction, 0, len(pending))
	for _, tx := range pending {
		from, _ := types.Sender(api.signer, tx)
		if _, exists := accounts[from]; exists {
			transactions = append(transactions, NewRPCPendingTransaction(tx, curHeader, api.b.ChainConfig()))
		}
	}
	return transactions, nil
}

// Resend accepts an existing transaction and a new gas price and limit. It will remove
// the given transaction from the pool and reinsert it with the new gas price and limit.
func (api *TransactionAPI) Resend(ctx context.Context, sendArgs TransactionArgs, gasPrice *hexutil.Big, gasLimit *hexutil.Uint64) (common.Hash, error) {
	if sendArgs.Nonce == nil {
		return common.Hash{}, errors.New("missing transaction nonce in transaction spec")
	}
	if err := sendArgs.setDefaults(ctx, api.b, false); err != nil {
		return common.Hash{}, err
	}
	matchTx := sendArgs.ToTransaction()

	// Before replacing the old transaction, ensure the _new_ transaction fee is reasonable.
	var price = matchTx.GasPrice()
	if gasPrice != nil {
		price = gasPrice.ToInt()
	}
	var gas = matchTx.Gas()
	if gasLimit != nil {
		gas = uint64(*gasLimit)
	}
	if err := checkTxFee(price, gas, api.b.RPCTxFeeCap()); err != nil {
		return common.Hash{}, err
	}
	// Iterate the pending list for replacement
	pending, err := api.b.GetPoolTransactions()
	if err != nil {
		return common.Hash{}, err
	}
	for _, p := range pending {
		wantSigHash := api.signer.Hash(matchTx)
		pFrom, err := types.Sender(api.signer, p)
		if err == nil && pFrom == sendArgs.from() && api.signer.Hash(p) == wantSigHash {
			// Match. Re-sign and send the transaction.
			if gasPrice != nil && (*big.Int)(gasPrice).Sign() != 0 {
				sendArgs.GasPrice = gasPrice
			}
			if gasLimit != nil && *gasLimit != 0 {
				sendArgs.Gas = gasLimit
			}
			signedTx, err := api.sign(sendArgs.from(), sendArgs.ToTransaction())
			if err != nil {
				return common.Hash{}, err
			}
			if err = api.b.SendTx(ctx, signedTx); err != nil {
				return common.Hash{}, err
			}
			return signedTx.Hash(), nil
		}
	}
	return common.Hash{}, fmt.Errorf("transaction %#x not found", matchTx.Hash())
}

// DebugAPI is the collection of Ethereum APIs exposed over the debugging
// namespace.
type DebugAPI struct {
	b Backend
}

// NewDebugAPI creates a new instance of DebugAPI.
func NewDebugAPI(b Backend) *DebugAPI {
	return &DebugAPI{b: b}
}

// GetRawHeader retrieves the RLP encoding for a single header.
func (api *DebugAPI) GetRawHeader(ctx context.Context, blockNrOrHash rpc.BlockNumberOrHash) (hexutil.Bytes, error) {
	var hash common.Hash
	if h, ok := blockNrOrHash.Hash(); ok {
		hash = h
	} else {
		block, err := api.b.BlockByNumberOrHash(ctx, blockNrOrHash)
		if err != nil {
			return nil, err
		}
		hash = block.Hash()
	}
	header, _ := api.b.HeaderByHash(ctx, hash)
	if header == nil {
		return nil, fmt.Errorf("header #%d not found", hash)
	}
	return rlp.EncodeToBytes(header)
}

// GetRawBlock retrieves the RLP encoded for a single block.
func (api *DebugAPI) GetRawBlock(ctx context.Context, blockNrOrHash rpc.BlockNumberOrHash) (hexutil.Bytes, error) {
	var hash common.Hash
	if h, ok := blockNrOrHash.Hash(); ok {
		hash = h
	} else {
		block, err := api.b.BlockByNumberOrHash(ctx, blockNrOrHash)
		if err != nil {
			return nil, err
		}
		hash = block.Hash()
	}
	block, _ := api.b.BlockByHash(ctx, hash)
	if block == nil {
		return nil, fmt.Errorf("block #%d not found", hash)
	}
	return rlp.EncodeToBytes(block)
}

// GetRawReceipts retrieves the binary-encoded receipts of a single block.
func (api *DebugAPI) GetRawReceipts(ctx context.Context, blockNrOrHash rpc.BlockNumberOrHash) ([]hexutil.Bytes, error) {
	var hash common.Hash
	if h, ok := blockNrOrHash.Hash(); ok {
		hash = h
	} else {
		block, err := api.b.BlockByNumberOrHash(ctx, blockNrOrHash)
		if err != nil {
			return nil, err
		}
		hash = block.Hash()
	}
	receipts, err := api.b.GetReceipts(ctx, hash)
	if err != nil {
		return nil, err
	}
	result := make([]hexutil.Bytes, len(receipts))
	for i, receipt := range receipts {
		b, err := receipt.MarshalBinary()
		if err != nil {
			return nil, err
		}
		result[i] = b
	}
	return result, nil
}

// GetRawTransaction returns the bytes of the transaction for the given hash.
func (api *DebugAPI) GetRawTransaction(ctx context.Context, hash common.Hash) (hexutil.Bytes, error) {
	// Retrieve a finalized transaction, or a pooled otherwise
	found, tx, _, _, _, err := api.b.GetTransaction(ctx, hash)
	if !found {
		if tx = api.b.GetPoolTransaction(hash); tx != nil {
			return tx.MarshalBinary()
		}
		if err == nil {
			return nil, nil
		}
		return nil, NewTxIndexingError()
	}
	return tx.MarshalBinary()
}

// PrintBlock retrieves a block and returns its pretty printed form.
func (api *DebugAPI) PrintBlock(ctx context.Context, number uint64) (string, error) {
	block, _ := api.b.BlockByNumber(ctx, rpc.BlockNumber(number))
	if block == nil {
		return "", fmt.Errorf("block #%d not found", number)
	}
	return spew.Sdump(block), nil
}

// ChaindbProperty returns leveldb properties of the key-value database.
func (api *DebugAPI) ChaindbProperty() (string, error) {
	return api.b.ChainDb().Stat()
}

// ChaindbCompact flattens the entire key-value database into a single level,
// removing all unused slots and merging all keys.
func (api *DebugAPI) ChaindbCompact() error {
	cstart := time.Now()
	for b := 0; b <= 255; b++ {
		var (
			start = []byte{byte(b)}
			end   = []byte{byte(b + 1)}
		)
		if b == 255 {
			end = nil
		}
		log.Info("Compacting database", "range", fmt.Sprintf("%#X-%#X", start, end), "elapsed", common.PrettyDuration(time.Since(cstart)))
		if err := api.b.ChainDb().Compact(start, end); err != nil {
			log.Error("Database compaction failed", "err", err)
			return err
		}
	}
	return nil
}

// SetHead rewinds the head of the blockchain to a previous block.
func (api *DebugAPI) SetHead(number hexutil.Uint64) {
	api.b.SetHead(uint64(number))
}

func (api *DebugAPI) ChainConfig() *params.ChainConfig {
	return api.b.ChainConfig()
}

// NetAPI offers network related RPC methods
type NetAPI struct {
	net            *p2p.Server
	networkVersion uint64
}

// NewNetAPI creates a new net API instance.
func NewNetAPI(net *p2p.Server, networkVersion uint64) *NetAPI {
	return &NetAPI{net, networkVersion}
}

// Listening returns an indication if the node is listening for network connections.
func (api *NetAPI) Listening() bool {
	return true // always listening
}

// PeerCount returns the number of connected peers
func (api *NetAPI) PeerCount() hexutil.Uint {
	return hexutil.Uint(api.net.PeerCount())
}

// Version returns the current ethereum protocol version.
func (api *NetAPI) Version() string {
	return fmt.Sprintf("%d", api.networkVersion)
}

// checkTxFee is an internal function used to check whether the fee of
// the given transaction is _reasonable_(under the cap).
func checkTxFee(gasPrice *big.Int, gas uint64, cap float64) error {
	// Short circuit if there is no cap for transaction fee at all.
	if cap == 0 {
		return nil
	}
	feeEth := new(big.Float).Quo(new(big.Float).SetInt(new(big.Int).Mul(gasPrice, new(big.Int).SetUint64(gas))), new(big.Float).SetInt(big.NewInt(params.Ether)))
	feeFloat, _ := feeEth.Float64()
	if feeFloat > cap {
		return fmt.Errorf("tx fee (%.2f ether) exceeds the configured cap (%.2f ether)", feeFloat, cap)
	}
	return nil
}<|MERGE_RESOLUTION|>--- conflicted
+++ resolved
@@ -841,13 +841,8 @@
 func (api *BlockChainAPI) GetHeaderByNumber(ctx context.Context, number rpc.BlockNumber) (map[string]interface{}, error) {
 	header, err := api.b.HeaderByNumber(ctx, number)
 	if header != nil && err == nil {
-<<<<<<< HEAD
-		response := s.rpcMarshalHeader(ctx, header)
-		if number == rpc.PendingBlockNumber && s.b.ChainConfig().Optimism == nil { // don't remove info if optimism
-=======
 		response := api.rpcMarshalHeader(ctx, header)
 		if number == rpc.PendingBlockNumber && api.b.ChainConfig().Optimism == nil { // don't remove info if optimism
->>>>>>> bdbed1d3
 			// Pending header need to nil out a few fields
 			for _, field := range []string{"hash", "nonce", "miner"} {
 				response[field] = nil
@@ -877,13 +872,8 @@
 func (api *BlockChainAPI) GetBlockByNumber(ctx context.Context, number rpc.BlockNumber, fullTx bool) (map[string]interface{}, error) {
 	block, err := api.b.BlockByNumber(ctx, number)
 	if block != nil && err == nil {
-<<<<<<< HEAD
-		response, err := s.rpcMarshalBlock(ctx, block, true, fullTx)
-		if err == nil && number == rpc.PendingBlockNumber && s.b.ChainConfig().Optimism == nil { // don't remove info if optimism
-=======
 		response, err := api.rpcMarshalBlock(ctx, block, true, fullTx)
 		if err == nil && number == rpc.PendingBlockNumber && api.b.ChainConfig().Optimism == nil { // don't remove info if optimism
->>>>>>> bdbed1d3
 			// Pending blocks need to nil out a few fields
 			for _, field := range []string{"hash", "nonce", "miner"} {
 				response[field] = nil
