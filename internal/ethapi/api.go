--- conflicted
+++ resolved
@@ -26,13 +26,7 @@
 	"time"
 
 	"github.com/davecgh/go-spew/spew"
-<<<<<<< HEAD
 	"github.com/ethereum/go-ethereum"
-=======
-	"github.com/holiman/uint256"
-	"github.com/tyler-smith/go-bip39"
-
->>>>>>> 87246f3c
 	"github.com/ethereum/go-ethereum/accounts"
 	"github.com/ethereum/go-ethereum/accounts/keystore"
 	"github.com/ethereum/go-ethereum/accounts/scwallet"
@@ -55,6 +49,8 @@
 	"github.com/ethereum/go-ethereum/rlp"
 	"github.com/ethereum/go-ethereum/rpc"
 	"github.com/ethereum/go-ethereum/trie"
+	"github.com/holiman/uint256"
+	"github.com/tyler-smith/go-bip39"
 )
 
 // estimateGasErrorRatio is the amount of overestimation eth_estimateGas is
@@ -2123,6 +2119,9 @@
 	if args.GasPrice == nil && (args.MaxPriorityFeePerGas == nil || args.MaxFeePerGas == nil) {
 		return nil, errors.New("missing gasPrice or maxFeePerGas/maxPriorityFeePerGas")
 	}
+	if args.IsEIP4844() {
+		return nil, errBlobTxNotSupported
+	}
 	if args.Nonce == nil {
 		return nil, errors.New("nonce not specified")
 	}
