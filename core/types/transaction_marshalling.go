// Copyright 2021 The go-ethereum Authors
// This file is part of the go-ethereum library.
//
// The go-ethereum library is free software: you can redistribute it and/or modify
// it under the terms of the GNU Lesser General Public License as published by
// the Free Software Foundation, either version 3 of the License, or
// (at your option) any later version.
//
// The go-ethereum library is distributed in the hope that it will be useful,
// but WITHOUT ANY WARRANTY; without even the implied warranty of
// MERCHANTABILITY or FITNESS FOR A PARTICULAR PURPOSE. See the
// GNU Lesser General Public License for more details.
//
// You should have received a copy of the GNU Lesser General Public License
// along with the go-ethereum library. If not, see <http://www.gnu.org/licenses/>.

package types

import (
	"encoding/json"
	"errors"
	"io"
	"math/big"

	"github.com/ethereum/go-ethereum/common"
	"github.com/ethereum/go-ethereum/common/hexutil"
<<<<<<< HEAD
	"github.com/ethereum/go-ethereum/rlp"
=======
	"github.com/ethereum/go-ethereum/crypto/kzg4844"
>>>>>>> 02eb36af
	"github.com/holiman/uint256"
)

// txJSON is the JSON representation of transactions.
type txJSON struct {
	Type hexutil.Uint64 `json:"type"`

	ChainID              *hexutil.Big    `json:"chainId,omitempty"`
	Nonce                *hexutil.Uint64 `json:"nonce"`
	To                   *common.Address `json:"to"`
	Gas                  *hexutil.Uint64 `json:"gas"`
	GasPrice             *hexutil.Big    `json:"gasPrice"`
	MaxPriorityFeePerGas *hexutil.Big    `json:"maxPriorityFeePerGas"`
	MaxFeePerGas         *hexutil.Big    `json:"maxFeePerGas"`
	MaxFeePerBlobGas     *hexutil.Big    `json:"maxFeePerBlobGas,omitempty"`
	Value                *hexutil.Big    `json:"value"`
	Input                *hexutil.Bytes  `json:"input"`
	AccessList           *AccessList     `json:"accessList,omitempty"`
	BlobVersionedHashes  []common.Hash   `json:"blobVersionedHashes,omitempty"`
	V                    *hexutil.Big    `json:"v"`
	R                    *hexutil.Big    `json:"r"`
	S                    *hexutil.Big    `json:"s"`
	YParity              *hexutil.Uint64 `json:"yParity,omitempty"`

<<<<<<< HEAD
	// Deposit transaction fields
	SourceHash *common.Hash    `json:"sourceHash,omitempty"`
	From       *common.Address `json:"from,omitempty"`
	Mint       *hexutil.Big    `json:"mint,omitempty"`
	IsSystemTx *bool           `json:"isSystemTx,omitempty"`
=======
	// Blob transaction sidecar encoding:
	Blobs       []kzg4844.Blob       `json:"blobs,omitempty"`
	Commitments []kzg4844.Commitment `json:"commitments,omitempty"`
	Proofs      []kzg4844.Proof      `json:"proofs,omitempty"`
>>>>>>> 02eb36af

	// Only used for encoding:
	Hash common.Hash `json:"hash"`
}

// yParityValue returns the YParity value from JSON. For backwards-compatibility reasons,
// this can be given in the 'v' field or the 'yParity' field. If both exist, they must match.
func (tx *txJSON) yParityValue() (*big.Int, error) {
	if tx.YParity != nil {
		val := uint64(*tx.YParity)
		if val != 0 && val != 1 {
			return nil, errInvalidYParity
		}
		bigval := new(big.Int).SetUint64(val)
		if tx.V != nil && tx.V.ToInt().Cmp(bigval) != 0 {
			return nil, errVYParityMismatch
		}
		return bigval, nil
	}
	if tx.V != nil {
		return tx.V.ToInt(), nil
	}
	return nil, errVYParityMissing
}

// MarshalJSON marshals as JSON with a hash.
func (tx *Transaction) MarshalJSON() ([]byte, error) {
	var enc txJSON
	// These are set for all tx types.
	enc.Hash = tx.Hash()
	enc.Type = hexutil.Uint64(tx.Type())

	// Other fields are set conditionally depending on tx type.
	switch itx := tx.inner.(type) {
	case *LegacyTx:
		enc.Nonce = (*hexutil.Uint64)(&itx.Nonce)
		enc.To = tx.To()
		enc.Gas = (*hexutil.Uint64)(&itx.Gas)
		enc.GasPrice = (*hexutil.Big)(itx.GasPrice)
		enc.Value = (*hexutil.Big)(itx.Value)
		enc.Input = (*hexutil.Bytes)(&itx.Data)
		enc.V = (*hexutil.Big)(itx.V)
		enc.R = (*hexutil.Big)(itx.R)
		enc.S = (*hexutil.Big)(itx.S)
		if tx.Protected() {
			enc.ChainID = (*hexutil.Big)(tx.ChainId())
		}

	case *AccessListTx:
		enc.ChainID = (*hexutil.Big)(itx.ChainID)
		enc.Nonce = (*hexutil.Uint64)(&itx.Nonce)
		enc.To = tx.To()
		enc.Gas = (*hexutil.Uint64)(&itx.Gas)
		enc.GasPrice = (*hexutil.Big)(itx.GasPrice)
		enc.Value = (*hexutil.Big)(itx.Value)
		enc.Input = (*hexutil.Bytes)(&itx.Data)
		enc.AccessList = &itx.AccessList
		enc.V = (*hexutil.Big)(itx.V)
		enc.R = (*hexutil.Big)(itx.R)
		enc.S = (*hexutil.Big)(itx.S)
		yparity := itx.V.Uint64()
		enc.YParity = (*hexutil.Uint64)(&yparity)

	case *DynamicFeeTx:
		enc.ChainID = (*hexutil.Big)(itx.ChainID)
		enc.Nonce = (*hexutil.Uint64)(&itx.Nonce)
		enc.To = tx.To()
		enc.Gas = (*hexutil.Uint64)(&itx.Gas)
		enc.MaxFeePerGas = (*hexutil.Big)(itx.GasFeeCap)
		enc.MaxPriorityFeePerGas = (*hexutil.Big)(itx.GasTipCap)
		enc.Value = (*hexutil.Big)(itx.Value)
		enc.Input = (*hexutil.Bytes)(&itx.Data)
		enc.AccessList = &itx.AccessList
		enc.V = (*hexutil.Big)(itx.V)
		enc.R = (*hexutil.Big)(itx.R)
		enc.S = (*hexutil.Big)(itx.S)
		yparity := itx.V.Uint64()
		enc.YParity = (*hexutil.Uint64)(&yparity)

	case *BlobTx:
		enc.ChainID = (*hexutil.Big)(itx.ChainID.ToBig())
		enc.Nonce = (*hexutil.Uint64)(&itx.Nonce)
		enc.Gas = (*hexutil.Uint64)(&itx.Gas)
		enc.MaxFeePerGas = (*hexutil.Big)(itx.GasFeeCap.ToBig())
		enc.MaxPriorityFeePerGas = (*hexutil.Big)(itx.GasTipCap.ToBig())
		enc.MaxFeePerBlobGas = (*hexutil.Big)(itx.BlobFeeCap.ToBig())
		enc.Value = (*hexutil.Big)(itx.Value.ToBig())
		enc.Input = (*hexutil.Bytes)(&itx.Data)
		enc.AccessList = &itx.AccessList
		enc.BlobVersionedHashes = itx.BlobHashes
		enc.To = tx.To()
		enc.V = (*hexutil.Big)(itx.V.ToBig())
		enc.R = (*hexutil.Big)(itx.R.ToBig())
		enc.S = (*hexutil.Big)(itx.S.ToBig())
		yparity := itx.V.Uint64()
		enc.YParity = (*hexutil.Uint64)(&yparity)
<<<<<<< HEAD
	case *DepositTx:
		enc.Gas = (*hexutil.Uint64)(&itx.Gas)
		enc.Value = (*hexutil.Big)(itx.Value)
		enc.Input = (*hexutil.Bytes)(&itx.Data)
		enc.To = tx.To()
		enc.SourceHash = &itx.SourceHash
		enc.From = &itx.From
		if itx.Mint != nil {
			enc.Mint = (*hexutil.Big)(itx.Mint)
		}
		enc.IsSystemTx = &itx.IsSystemTransaction
		// other fields will show up as null.
=======
		if sidecar := itx.Sidecar; sidecar != nil {
			enc.Blobs = itx.Sidecar.Blobs
			enc.Commitments = itx.Sidecar.Commitments
			enc.Proofs = itx.Sidecar.Proofs
		}
>>>>>>> 02eb36af
	}
	return json.Marshal(&enc)
}

// UnmarshalJSON unmarshals from JSON.
func (tx *Transaction) UnmarshalJSON(input []byte) error {
	var dec txJSON
	err := json.Unmarshal(input, &dec)
	if err != nil {
		return err
	}

	// Decode / verify fields according to transaction type.
	var inner TxData
	switch dec.Type {
	case LegacyTxType:
		var itx LegacyTx
		inner = &itx
		if dec.Nonce == nil {
			return errors.New("missing required field 'nonce' in transaction")
		}
		itx.Nonce = uint64(*dec.Nonce)
		if dec.To != nil {
			itx.To = dec.To
		}
		if dec.Gas == nil {
			return errors.New("missing required field 'gas' in transaction")
		}
		itx.Gas = uint64(*dec.Gas)
		if dec.GasPrice == nil {
			return errors.New("missing required field 'gasPrice' in transaction")
		}
		itx.GasPrice = (*big.Int)(dec.GasPrice)
		if dec.Value == nil {
			return errors.New("missing required field 'value' in transaction")
		}
		itx.Value = (*big.Int)(dec.Value)
		if dec.Input == nil {
			return errors.New("missing required field 'input' in transaction")
		}
		itx.Data = *dec.Input

		// signature R
		if dec.R == nil {
			return errors.New("missing required field 'r' in transaction")
		}
		itx.R = (*big.Int)(dec.R)
		// signature S
		if dec.S == nil {
			return errors.New("missing required field 's' in transaction")
		}
		itx.S = (*big.Int)(dec.S)
		// signature V
		if dec.V == nil {
			return errors.New("missing required field 'v' in transaction")
		}
		itx.V = (*big.Int)(dec.V)
		if itx.V.Sign() != 0 || itx.R.Sign() != 0 || itx.S.Sign() != 0 {
			if err := sanityCheckSignature(itx.V, itx.R, itx.S, true); err != nil {
				return err
			}
		}

	case AccessListTxType:
		var itx AccessListTx
		inner = &itx
		if dec.ChainID == nil {
			return errors.New("missing required field 'chainId' in transaction")
		}
		itx.ChainID = (*big.Int)(dec.ChainID)
		if dec.Nonce == nil {
			return errors.New("missing required field 'nonce' in transaction")
		}
		itx.Nonce = uint64(*dec.Nonce)
		if dec.To != nil {
			itx.To = dec.To
		}
		if dec.Gas == nil {
			return errors.New("missing required field 'gas' in transaction")
		}
		itx.Gas = uint64(*dec.Gas)
		if dec.GasPrice == nil {
			return errors.New("missing required field 'gasPrice' in transaction")
		}
		itx.GasPrice = (*big.Int)(dec.GasPrice)
		if dec.Value == nil {
			return errors.New("missing required field 'value' in transaction")
		}
		itx.Value = (*big.Int)(dec.Value)
		if dec.Input == nil {
			return errors.New("missing required field 'input' in transaction")
		}
		itx.Data = *dec.Input
		if dec.AccessList != nil {
			itx.AccessList = *dec.AccessList
		}

		// signature R
		if dec.R == nil {
			return errors.New("missing required field 'r' in transaction")
		}
		itx.R = (*big.Int)(dec.R)
		// signature S
		if dec.S == nil {
			return errors.New("missing required field 's' in transaction")
		}
		itx.S = (*big.Int)(dec.S)
		// signature V
		itx.V, err = dec.yParityValue()
		if err != nil {
			return err
		}
		if itx.V.Sign() != 0 || itx.R.Sign() != 0 || itx.S.Sign() != 0 {
			if err := sanityCheckSignature(itx.V, itx.R, itx.S, false); err != nil {
				return err
			}
		}

	case DynamicFeeTxType:
		var itx DynamicFeeTx
		inner = &itx
		if dec.ChainID == nil {
			return errors.New("missing required field 'chainId' in transaction")
		}
		itx.ChainID = (*big.Int)(dec.ChainID)
		if dec.Nonce == nil {
			return errors.New("missing required field 'nonce' in transaction")
		}
		itx.Nonce = uint64(*dec.Nonce)
		if dec.To != nil {
			itx.To = dec.To
		}
		if dec.Gas == nil {
			return errors.New("missing required field 'gas' for txdata")
		}
		itx.Gas = uint64(*dec.Gas)
		if dec.MaxPriorityFeePerGas == nil {
			return errors.New("missing required field 'maxPriorityFeePerGas' for txdata")
		}
		itx.GasTipCap = (*big.Int)(dec.MaxPriorityFeePerGas)
		if dec.MaxFeePerGas == nil {
			return errors.New("missing required field 'maxFeePerGas' for txdata")
		}
		itx.GasFeeCap = (*big.Int)(dec.MaxFeePerGas)
		if dec.Value == nil {
			return errors.New("missing required field 'value' in transaction")
		}
		itx.Value = (*big.Int)(dec.Value)
		if dec.Input == nil {
			return errors.New("missing required field 'input' in transaction")
		}
		itx.Data = *dec.Input
		if dec.AccessList != nil {
			itx.AccessList = *dec.AccessList
		}

		// signature R
		if dec.R == nil {
			return errors.New("missing required field 'r' in transaction")
		}
		itx.R = (*big.Int)(dec.R)
		// signature S
		if dec.S == nil {
			return errors.New("missing required field 's' in transaction")
		}
		itx.S = (*big.Int)(dec.S)
		// signature V
		itx.V, err = dec.yParityValue()
		if err != nil {
			return err
		}
		if itx.V.Sign() != 0 || itx.R.Sign() != 0 || itx.S.Sign() != 0 {
			if err := sanityCheckSignature(itx.V, itx.R, itx.S, false); err != nil {
				return err
			}
		}

	case BlobTxType:
		var itx BlobTx
		inner = &itx
		if dec.ChainID == nil {
			return errors.New("missing required field 'chainId' in transaction")
		}
		itx.ChainID = uint256.MustFromBig((*big.Int)(dec.ChainID))
		if dec.Nonce == nil {
			return errors.New("missing required field 'nonce' in transaction")
		}
		itx.Nonce = uint64(*dec.Nonce)
		if dec.To == nil {
			return errors.New("missing required field 'to' in transaction")
		}
		itx.To = *dec.To
		if dec.Gas == nil {
			return errors.New("missing required field 'gas' for txdata")
		}
		itx.Gas = uint64(*dec.Gas)
		if dec.MaxPriorityFeePerGas == nil {
			return errors.New("missing required field 'maxPriorityFeePerGas' for txdata")
		}
		itx.GasTipCap = uint256.MustFromBig((*big.Int)(dec.MaxPriorityFeePerGas))
		if dec.MaxFeePerGas == nil {
			return errors.New("missing required field 'maxFeePerGas' for txdata")
		}
		itx.GasFeeCap = uint256.MustFromBig((*big.Int)(dec.MaxFeePerGas))
		if dec.MaxFeePerBlobGas == nil {
			return errors.New("missing required field 'maxFeePerBlobGas' for txdata")
		}
		itx.BlobFeeCap = uint256.MustFromBig((*big.Int)(dec.MaxFeePerBlobGas))
		if dec.Value == nil {
			return errors.New("missing required field 'value' in transaction")
		}
		itx.Value = uint256.MustFromBig((*big.Int)(dec.Value))
		if dec.Input == nil {
			return errors.New("missing required field 'input' in transaction")
		}
		itx.Data = *dec.Input
		if dec.AccessList != nil {
			itx.AccessList = *dec.AccessList
		}
		if dec.BlobVersionedHashes == nil {
			return errors.New("missing required field 'blobVersionedHashes' in transaction")
		}
		itx.BlobHashes = dec.BlobVersionedHashes

		// signature R
		var overflow bool
		if dec.R == nil {
			return errors.New("missing required field 'r' in transaction")
		}
		itx.R, overflow = uint256.FromBig((*big.Int)(dec.R))
		if overflow {
			return errors.New("'r' value overflows uint256")
		}
		// signature S
		if dec.S == nil {
			return errors.New("missing required field 's' in transaction")
		}
		itx.S, overflow = uint256.FromBig((*big.Int)(dec.S))
		if overflow {
			return errors.New("'s' value overflows uint256")
		}
		// signature V
		vbig, err := dec.yParityValue()
		if err != nil {
			return err
		}
		itx.V, overflow = uint256.FromBig(vbig)
		if overflow {
			return errors.New("'v' value overflows uint256")
		}
		if itx.V.Sign() != 0 || itx.R.Sign() != 0 || itx.S.Sign() != 0 {
			if err := sanityCheckSignature(vbig, itx.R.ToBig(), itx.S.ToBig(), false); err != nil {
				return err
			}
		}

	case DepositTxType:
		if dec.AccessList != nil || dec.MaxFeePerGas != nil ||
			dec.MaxPriorityFeePerGas != nil {
			return errors.New("unexpected field(s) in deposit transaction")
		}
		if dec.GasPrice != nil && dec.GasPrice.ToInt().Cmp(common.Big0) != 0 {
			return errors.New("deposit transaction GasPrice must be 0")
		}
		if (dec.V != nil && dec.V.ToInt().Cmp(common.Big0) != 0) ||
			(dec.R != nil && dec.R.ToInt().Cmp(common.Big0) != 0) ||
			(dec.S != nil && dec.S.ToInt().Cmp(common.Big0) != 0) {
			return errors.New("deposit transaction signature must be 0 or unset")
		}
		var itx DepositTx
		inner = &itx
		if dec.To != nil {
			itx.To = dec.To
		}
		if dec.Gas == nil {
			return errors.New("missing required field 'gas' for txdata")
		}
		itx.Gas = uint64(*dec.Gas)
		if dec.Value == nil {
			return errors.New("missing required field 'value' in transaction")
		}
		itx.Value = (*big.Int)(dec.Value)
		// mint may be omitted or nil if there is nothing to mint.
		itx.Mint = (*big.Int)(dec.Mint)
		if dec.Input == nil {
			return errors.New("missing required field 'input' in transaction")
		}
		itx.Data = *dec.Input
		if dec.From == nil {
			return errors.New("missing required field 'from' in transaction")
		}
		itx.From = *dec.From
		if dec.SourceHash == nil {
			return errors.New("missing required field 'sourceHash' in transaction")
		}
		itx.SourceHash = *dec.SourceHash
		// IsSystemTx may be omitted. Defaults to false.
		if dec.IsSystemTx != nil {
			itx.IsSystemTransaction = *dec.IsSystemTx
		}

		if dec.Nonce != nil {
			inner = &depositTxWithNonce{DepositTx: itx, EffectiveNonce: uint64(*dec.Nonce)}
		}
	default:
		return ErrTxTypeNotSupported
	}

	// Now set the inner transaction.
	tx.setDecoded(inner, 0)

	// TODO: check hash here?
	return nil
}

type depositTxWithNonce struct {
	DepositTx
	EffectiveNonce uint64
}

// EncodeRLP ensures that RLP encoding this transaction excludes the nonce. Otherwise, the tx Hash would change
func (tx *depositTxWithNonce) EncodeRLP(w io.Writer) error {
	return rlp.Encode(w, tx.DepositTx)
}

func (tx *depositTxWithNonce) effectiveNonce() *uint64 { return &tx.EffectiveNonce }<|MERGE_RESOLUTION|>--- conflicted
+++ resolved
@@ -24,11 +24,8 @@
 
 	"github.com/ethereum/go-ethereum/common"
 	"github.com/ethereum/go-ethereum/common/hexutil"
-<<<<<<< HEAD
+	"github.com/ethereum/go-ethereum/crypto/kzg4844"
 	"github.com/ethereum/go-ethereum/rlp"
-=======
-	"github.com/ethereum/go-ethereum/crypto/kzg4844"
->>>>>>> 02eb36af
 	"github.com/holiman/uint256"
 )
 
@@ -53,18 +50,16 @@
 	S                    *hexutil.Big    `json:"s"`
 	YParity              *hexutil.Uint64 `json:"yParity,omitempty"`
 
-<<<<<<< HEAD
 	// Deposit transaction fields
 	SourceHash *common.Hash    `json:"sourceHash,omitempty"`
 	From       *common.Address `json:"from,omitempty"`
 	Mint       *hexutil.Big    `json:"mint,omitempty"`
 	IsSystemTx *bool           `json:"isSystemTx,omitempty"`
-=======
+
 	// Blob transaction sidecar encoding:
 	Blobs       []kzg4844.Blob       `json:"blobs,omitempty"`
 	Commitments []kzg4844.Commitment `json:"commitments,omitempty"`
 	Proofs      []kzg4844.Proof      `json:"proofs,omitempty"`
->>>>>>> 02eb36af
 
 	// Only used for encoding:
 	Hash common.Hash `json:"hash"`
@@ -161,7 +156,12 @@
 		enc.S = (*hexutil.Big)(itx.S.ToBig())
 		yparity := itx.V.Uint64()
 		enc.YParity = (*hexutil.Uint64)(&yparity)
-<<<<<<< HEAD
+		if sidecar := itx.Sidecar; sidecar != nil {
+			enc.Blobs = itx.Sidecar.Blobs
+			enc.Commitments = itx.Sidecar.Commitments
+			enc.Proofs = itx.Sidecar.Proofs
+		}
+
 	case *DepositTx:
 		enc.Gas = (*hexutil.Uint64)(&itx.Gas)
 		enc.Value = (*hexutil.Big)(itx.Value)
@@ -174,13 +174,6 @@
 		}
 		enc.IsSystemTx = &itx.IsSystemTransaction
 		// other fields will show up as null.
-=======
-		if sidecar := itx.Sidecar; sidecar != nil {
-			enc.Blobs = itx.Sidecar.Blobs
-			enc.Commitments = itx.Sidecar.Commitments
-			enc.Proofs = itx.Sidecar.Proofs
-		}
->>>>>>> 02eb36af
 	}
 	return json.Marshal(&enc)
 }
