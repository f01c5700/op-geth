// Copyright 2016 The go-ethereum Authors
// This file is part of the go-ethereum library.
//
// The go-ethereum library is free software: you can redistribute it and/or modify
// it under the terms of the GNU Lesser General Public License as published by
// the Free Software Foundation, either version 3 of the License, or
// (at your option) any later version.
//
// The go-ethereum library is distributed in the hope that it will be useful,
// but WITHOUT ANY WARRANTY; without even the implied warranty of
// MERCHANTABILITY or FITNESS FOR A PARTICULAR PURPOSE. See the
// GNU Lesser General Public License for more details.
//
// You should have received a copy of the GNU Lesser General Public License
// along with the go-ethereum library. If not, see <http://www.gnu.org/licenses/>.

package legacypool

import (
	"container/heap"
	"math"
	"math/big"
	"sort"
	"sync"
	"sync/atomic"
	"time"

	"github.com/ethereum/go-ethereum/common"
	"github.com/ethereum/go-ethereum/core/txpool"
	"github.com/ethereum/go-ethereum/core/types"
	"github.com/holiman/uint256"
	"golang.org/x/exp/slices"
)

// nonceHeap is a heap.Interface implementation over 64bit unsigned integers for
// retrieving sorted transactions from the possibly gapped future queue.
type nonceHeap []uint64

func (h nonceHeap) Len() int           { return len(h) }
func (h nonceHeap) Less(i, j int) bool { return h[i] < h[j] }
func (h nonceHeap) Swap(i, j int)      { h[i], h[j] = h[j], h[i] }

func (h *nonceHeap) Push(x interface{}) {
	*h = append(*h, x.(uint64))
}

func (h *nonceHeap) Pop() interface{} {
	old := *h
	n := len(old)
	x := old[n-1]
	old[n-1] = 0
	*h = old[0 : n-1]
	return x
}

// sortedMap is a nonce->transaction hash map with a heap based index to allow
// iterating over the contents in a nonce-incrementing way.
type sortedMap struct {
	items   map[uint64]*types.Transaction // Hash map storing the transaction data
	index   *nonceHeap                    // Heap of nonces of all the stored transactions (non-strict mode)
	cache   types.Transactions            // Cache of the transactions already sorted
	cacheMu sync.Mutex                    // Mutex covering the cache
}

// newSortedMap creates a new nonce-sorted transaction map.
func newSortedMap() *sortedMap {
	return &sortedMap{
		items: make(map[uint64]*types.Transaction),
		index: new(nonceHeap),
	}
}

// Get retrieves the current transactions associated with the given nonce.
func (m *sortedMap) Get(nonce uint64) *types.Transaction {
	return m.items[nonce]
}

// Put inserts a new transaction into the map, also updating the map's nonce
// index. If a transaction already exists with the same nonce, it's overwritten.
func (m *sortedMap) Put(tx *types.Transaction) {
	nonce := tx.Nonce()
	if m.items[nonce] == nil {
		heap.Push(m.index, nonce)
	}
	m.cacheMu.Lock()
	m.items[nonce], m.cache = tx, nil
	m.cacheMu.Unlock()
}

// Forward removes all transactions from the map with a nonce lower than the
// provided threshold. Every removed transaction is returned for any post-removal
// maintenance.
func (m *sortedMap) Forward(threshold uint64) types.Transactions {
	var removed types.Transactions

	// Pop off heap items until the threshold is reached
	for m.index.Len() > 0 && (*m.index)[0] < threshold {
		nonce := heap.Pop(m.index).(uint64)
		removed = append(removed, m.items[nonce])
		delete(m.items, nonce)
	}
	// If we had a cached order, shift the front
	m.cacheMu.Lock()
	if m.cache != nil {
		m.cache = m.cache[len(removed):]
	}
	m.cacheMu.Unlock()
	return removed
}

// Filter iterates over the list of transactions and removes all of them for which
// the specified function evaluates to true.
// Filter, as opposed to 'filter', re-initialises the heap after the operation is done.
// If you want to do several consecutive filterings, it's therefore better to first
// do a .filter(func1) followed by .Filter(func2) or reheap()
func (m *sortedMap) Filter(filter func(*types.Transaction) bool) types.Transactions {
	removed := m.filter(filter)
	// If transactions were removed, the heap and cache are ruined
	if len(removed) > 0 {
		m.reheap()
	}
	return removed
}

func (m *sortedMap) reheap() {
	*m.index = make([]uint64, 0, len(m.items))
	for nonce := range m.items {
		*m.index = append(*m.index, nonce)
	}
	heap.Init(m.index)
	m.cacheMu.Lock()
	m.cache = nil
	m.cacheMu.Unlock()
}

// filter is identical to Filter, but **does not** regenerate the heap. This method
// should only be used if followed immediately by a call to Filter or reheap()
func (m *sortedMap) filter(filter func(*types.Transaction) bool) types.Transactions {
	var removed types.Transactions

	// Collect all the transactions to filter out
	for nonce, tx := range m.items {
		if filter(tx) {
			removed = append(removed, tx)
			delete(m.items, nonce)
		}
	}
	if len(removed) > 0 {
		m.cacheMu.Lock()
		m.cache = nil
		m.cacheMu.Unlock()
	}
	return removed
}

// Cap places a hard limit on the number of items, returning all transactions
// exceeding that limit.
func (m *sortedMap) Cap(threshold int) types.Transactions {
	// Short circuit if the number of items is under the limit
	if len(m.items) <= threshold {
		return nil
	}
	// Otherwise gather and drop the highest nonce'd transactions
	var drops types.Transactions
	slices.Sort(*m.index)
	for size := len(m.items); size > threshold; size-- {
		drops = append(drops, m.items[(*m.index)[size-1]])
		delete(m.items, (*m.index)[size-1])
	}
	*m.index = (*m.index)[:threshold]
	// The sorted m.index slice is still a valid heap, so there is no need to
	// reheap after deleting tail items.

	// If we had a cache, shift the back
	m.cacheMu.Lock()
	if m.cache != nil {
		m.cache = m.cache[:len(m.cache)-len(drops)]
	}
	m.cacheMu.Unlock()
	return drops
}

// Remove deletes a transaction from the maintained map, returning whether the
// transaction was found.
func (m *sortedMap) Remove(nonce uint64) bool {
	// Short circuit if no transaction is present
	_, ok := m.items[nonce]
	if !ok {
		return false
	}
	// Otherwise delete the transaction and fix the heap index
	for i := 0; i < m.index.Len(); i++ {
		if (*m.index)[i] == nonce {
			heap.Remove(m.index, i)
			break
		}
	}
	delete(m.items, nonce)
	m.cacheMu.Lock()
	m.cache = nil
	m.cacheMu.Unlock()

	return true
}

// Ready retrieves a sequentially increasing list of transactions starting at the
// provided nonce that is ready for processing. The returned transactions will be
// removed from the list.
//
// Note, all transactions with nonces lower than start will also be returned to
// prevent getting into an invalid state. This is not something that should ever
// happen but better to be self correcting than failing!
func (m *sortedMap) Ready(start uint64) types.Transactions {
	// Short circuit if no transactions are available
	if m.index.Len() == 0 || (*m.index)[0] > start {
		return nil
	}
	// Otherwise start accumulating incremental transactions
	var ready types.Transactions
	for next := (*m.index)[0]; m.index.Len() > 0 && (*m.index)[0] == next; next++ {
		ready = append(ready, m.items[next])
		delete(m.items, next)
		heap.Pop(m.index)
	}
	m.cacheMu.Lock()
	m.cache = nil
	m.cacheMu.Unlock()

	return ready
}

// Len returns the length of the transaction map.
func (m *sortedMap) Len() int {
	return len(m.items)
}

func (m *sortedMap) flatten() types.Transactions {
	m.cacheMu.Lock()
	defer m.cacheMu.Unlock()
	// If the sorting was not cached yet, create and cache it
	if m.cache == nil {
		m.cache = make(types.Transactions, 0, len(m.items))
		for _, tx := range m.items {
			m.cache = append(m.cache, tx)
		}
		sort.Sort(types.TxByNonce(m.cache))
	}
	return m.cache
}

// Flatten creates a nonce-sorted slice of transactions based on the loosely
// sorted internal representation. The result of the sorting is cached in case
// it's requested again before any modifications are made to the contents.
func (m *sortedMap) Flatten() types.Transactions {
	cache := m.flatten()
	// Copy the cache to prevent accidental modification
	txs := make(types.Transactions, len(cache))
	copy(txs, cache)
	return txs
}

// LastElement returns the last element of a flattened list, thus, the
// transaction with the highest nonce
func (m *sortedMap) LastElement() *types.Transaction {
	cache := m.flatten()
	return cache[len(cache)-1]
}

// FirstElement returns the first element from the heap (guaranteed to be lowest), thus, the
// transaction with the lowest nonce. Returns nil if there are no elements.
func (m *sortedMap) FirstElement() *types.Transaction {
	if m.Len() == 0 {
		return nil
	}
	return m.Get((*m.index)[0])
}

// list is a "list" of transactions belonging to an account, sorted by account
// nonce. The same type can be used both for storing contiguous transactions for
// the executable/pending queue; and for storing gapped transactions for the non-
// executable/future queue, with minor behavioral changes.
type list struct {
	strict bool       // Whether nonces are strictly continuous or not
	txs    *sortedMap // Heap indexed sorted hash map of the transactions

	costcap   *uint256.Int // Price of the highest costing transaction (reset only if exceeds balance)
	gascap    uint64       // Gas limit of the highest spending transaction (reset only if exceeds block limit)
	totalcost *uint256.Int // Total cost of all transactions in the list
}

// newList creates a new transaction list for maintaining nonce-indexable fast,
// gapped, sortable transaction lists.
func newList(strict bool) *list {
	return &list{
		strict:    strict,
		txs:       newSortedMap(),
		costcap:   new(uint256.Int),
		totalcost: new(uint256.Int),
	}
}

// Contains returns whether the  list contains a transaction
// with the provided nonce.
func (l *list) Contains(nonce uint64) bool {
	return l.txs.Get(nonce) != nil
}

// Add tries to insert a new transaction into the list, returning whether the
// transaction was accepted, and if yes, any previous transaction it replaced.
//
// If the new transaction is accepted into the list, the lists' cost and gas
// thresholds are also potentially updated.
func (l *list) Add(tx *types.Transaction, priceBump uint64, l1CostFn txpool.L1CostFunc) (bool, *types.Transaction) {
	// If there's an older better transaction, abort
	old := l.txs.Get(tx.Nonce())
	if old != nil {
		if old.GasFeeCapCmp(tx) >= 0 || old.GasTipCapCmp(tx) >= 0 {
			return false, nil
		}
		// thresholdFeeCap = oldFC  * (100 + priceBump) / 100
		a := big.NewInt(100 + int64(priceBump))
		aFeeCap := new(big.Int).Mul(a, old.GasFeeCap())
		aTip := a.Mul(a, old.GasTipCap())

		// thresholdTip    = oldTip * (100 + priceBump) / 100
		b := big.NewInt(100)
		thresholdFeeCap := aFeeCap.Div(aFeeCap, b)
		thresholdTip := aTip.Div(aTip, b)

		// We have to ensure that both the new fee cap and tip are higher than the
		// old ones as well as checking the percentage threshold to ensure that
		// this is accurate for low (Wei-level) gas price replacements.
		if tx.GasFeeCapIntCmp(thresholdFeeCap) < 0 || tx.GasTipCapIntCmp(thresholdTip) < 0 {
			return false, nil
		}
		// Old is being replaced, subtract old cost
		l.subTotalCost([]*types.Transaction{old})
	}
	// Add new tx cost to totalcost
<<<<<<< HEAD
	l.totalcost.Add(l.totalcost, tx.Cost())
	if l1CostFn != nil {
		if l1Cost := l1CostFn(tx.RollupCostData()); l1Cost != nil { // add rollup cost
			l.totalcost.Add(l.totalcost, l1Cost)
		}
	}
=======
	cost, overflow := uint256.FromBig(tx.Cost())
	if overflow {
		return false, nil
	}
	l.totalcost.Add(l.totalcost, cost)

>>>>>>> 7f131dcb
	// Otherwise overwrite the old transaction with the current one
	l.txs.Put(tx)
	if l.costcap.Cmp(cost) < 0 {
		l.costcap = cost
	}
	if gas := tx.Gas(); l.gascap < gas {
		l.gascap = gas
	}
	return true, old
}

// Forward removes all transactions from the list with a nonce lower than the
// provided threshold. Every removed transaction is returned for any post-removal
// maintenance.
func (l *list) Forward(threshold uint64) types.Transactions {
	txs := l.txs.Forward(threshold)
	l.subTotalCost(txs)
	return txs
}

// Filter removes all transactions from the list with a cost or gas limit higher
// than the provided thresholds. Every removed transaction is returned for any
// post-removal maintenance. Strict-mode invalidated transactions are also
// returned.
//
// This method uses the cached costcap and gascap to quickly decide if there's even
// a point in calculating all the costs or if the balance covers all. If the threshold
// is lower than the costgas cap, the caps will be reset to a new high after removing
// the newly invalidated transactions.
func (l *list) Filter(costLimit *uint256.Int, gasLimit uint64) (types.Transactions, types.Transactions) {
	// If all transactions are below the threshold, short circuit
	if l.costcap.Cmp(costLimit) <= 0 && l.gascap <= gasLimit {
		return nil, nil
	}
	l.costcap = new(uint256.Int).Set(costLimit) // Lower the caps to the thresholds
	l.gascap = gasLimit

	// Filter out all the transactions above the account's funds
	removed := l.txs.Filter(func(tx *types.Transaction) bool {
		return tx.Gas() > gasLimit || tx.Cost().Cmp(costLimit.ToBig()) > 0
	})

	if len(removed) == 0 {
		return nil, nil
	}
	var invalids types.Transactions
	// If the list was strict, filter anything above the lowest nonce
	if l.strict {
		lowest := uint64(math.MaxUint64)
		for _, tx := range removed {
			if nonce := tx.Nonce(); lowest > nonce {
				lowest = nonce
			}
		}
		invalids = l.txs.filter(func(tx *types.Transaction) bool { return tx.Nonce() > lowest })
	}
	// Reset total cost
	l.subTotalCost(removed)
	l.subTotalCost(invalids)
	l.txs.reheap()
	return removed, invalids
}

// Cap places a hard limit on the number of items, returning all transactions
// exceeding that limit.
func (l *list) Cap(threshold int) types.Transactions {
	txs := l.txs.Cap(threshold)
	l.subTotalCost(txs)
	return txs
}

// Remove deletes a transaction from the maintained list, returning whether the
// transaction was found, and also returning any transaction invalidated due to
// the deletion (strict mode only).
func (l *list) Remove(tx *types.Transaction) (bool, types.Transactions) {
	// Remove the transaction from the set
	nonce := tx.Nonce()
	if removed := l.txs.Remove(nonce); !removed {
		return false, nil
	}
	l.subTotalCost([]*types.Transaction{tx})
	// In strict mode, filter out non-executable transactions
	if l.strict {
		txs := l.txs.Filter(func(tx *types.Transaction) bool { return tx.Nonce() > nonce })
		l.subTotalCost(txs)
		return true, txs
	}
	return true, nil
}

// Ready retrieves a sequentially increasing list of transactions starting at the
// provided nonce that is ready for processing. The returned transactions will be
// removed from the list.
//
// Note, all transactions with nonces lower than start will also be returned to
// prevent getting into an invalid state. This is not something that should ever
// happen but better to be self correcting than failing!
func (l *list) Ready(start uint64) types.Transactions {
	txs := l.txs.Ready(start)
	l.subTotalCost(txs)
	return txs
}

// Len returns the length of the transaction list.
func (l *list) Len() int {
	return l.txs.Len()
}

// Empty returns whether the list of transactions is empty or not.
func (l *list) Empty() bool {
	return l.Len() == 0
}

// Flatten creates a nonce-sorted slice of transactions based on the loosely
// sorted internal representation. The result of the sorting is cached in case
// it's requested again before any modifications are made to the contents.
func (l *list) Flatten() types.Transactions {
	return l.txs.Flatten()
}

// LastElement returns the last element of a flattened list, thus, the
// transaction with the highest nonce
func (l *list) LastElement() *types.Transaction {
	return l.txs.LastElement()
}

// subTotalCost subtracts the cost of the given transactions from the
// total cost of all transactions.
func (l *list) subTotalCost(txs []*types.Transaction) {
	for _, tx := range txs {
		_, underflow := l.totalcost.SubOverflow(l.totalcost, uint256.MustFromBig(tx.Cost()))
		if underflow {
			panic("totalcost underflow")
		}
	}
}

// priceHeap is a heap.Interface implementation over transactions for retrieving
// price-sorted transactions to discard when the pool fills up. If baseFee is set
// then the heap is sorted based on the effective tip based on the given base fee.
// If baseFee is nil then the sorting is based on gasFeeCap.
type priceHeap struct {
	baseFee *big.Int // heap should always be re-sorted after baseFee is changed
	list    []*types.Transaction
}

func (h *priceHeap) Len() int      { return len(h.list) }
func (h *priceHeap) Swap(i, j int) { h.list[i], h.list[j] = h.list[j], h.list[i] }

func (h *priceHeap) Less(i, j int) bool {
	switch h.cmp(h.list[i], h.list[j]) {
	case -1:
		return true
	case 1:
		return false
	default:
		return h.list[i].Nonce() > h.list[j].Nonce()
	}
}

func (h *priceHeap) cmp(a, b *types.Transaction) int {
	if h.baseFee != nil {
		// Compare effective tips if baseFee is specified
		if c := a.EffectiveGasTipCmp(b, h.baseFee); c != 0 {
			return c
		}
	}
	// Compare fee caps if baseFee is not specified or effective tips are equal
	if c := a.GasFeeCapCmp(b); c != 0 {
		return c
	}
	// Compare tips if effective tips and fee caps are equal
	return a.GasTipCapCmp(b)
}

func (h *priceHeap) Push(x interface{}) {
	tx := x.(*types.Transaction)
	h.list = append(h.list, tx)
}

func (h *priceHeap) Pop() interface{} {
	old := h.list
	n := len(old)
	x := old[n-1]
	old[n-1] = nil
	h.list = old[0 : n-1]
	return x
}

// pricedList is a price-sorted heap to allow operating on transactions pool
// contents in a price-incrementing way. It's built upon the all transactions
// in txpool but only interested in the remote part. It means only remote transactions
// will be considered for tracking, sorting, eviction, etc.
//
// Two heaps are used for sorting: the urgent heap (based on effective tip in the next
// block) and the floating heap (based on gasFeeCap). Always the bigger heap is chosen for
// eviction. Transactions evicted from the urgent heap are first demoted into the floating heap.
// In some cases (during a congestion, when blocks are full) the urgent heap can provide
// better candidates for inclusion while in other cases (at the top of the baseFee peak)
// the floating heap is better. When baseFee is decreasing they behave similarly.
type pricedList struct {
	// Number of stale price points to (re-heap trigger).
	stales atomic.Int64

	all              *lookup    // Pointer to the map of all transactions
	urgent, floating priceHeap  // Heaps of prices of all the stored **remote** transactions
	reheapMu         sync.Mutex // Mutex asserts that only one routine is reheaping the list
}

const (
	// urgentRatio : floatingRatio is the capacity ratio of the two queues
	urgentRatio   = 4
	floatingRatio = 1
)

// newPricedList creates a new price-sorted transaction heap.
func newPricedList(all *lookup) *pricedList {
	return &pricedList{
		all: all,
	}
}

// Put inserts a new transaction into the heap.
func (l *pricedList) Put(tx *types.Transaction, local bool) {
	if local {
		return
	}
	// Insert every new transaction to the urgent heap first; Discard will balance the heaps
	heap.Push(&l.urgent, tx)
}

// Removed notifies the prices transaction list that an old transaction dropped
// from the pool. The list will just keep a counter of stale objects and update
// the heap if a large enough ratio of transactions go stale.
func (l *pricedList) Removed(count int) {
	// Bump the stale counter, but exit if still too low (< 25%)
	stales := l.stales.Add(int64(count))
	if int(stales) <= (len(l.urgent.list)+len(l.floating.list))/4 {
		return
	}
	// Seems we've reached a critical number of stale transactions, reheap
	l.Reheap()
}

// Underpriced checks whether a transaction is cheaper than (or as cheap as) the
// lowest priced (remote) transaction currently being tracked.
func (l *pricedList) Underpriced(tx *types.Transaction) bool {
	// Note: with two queues, being underpriced is defined as being worse than the worst item
	// in all non-empty queues if there is any. If both queues are empty then nothing is underpriced.
	return (l.underpricedFor(&l.urgent, tx) || len(l.urgent.list) == 0) &&
		(l.underpricedFor(&l.floating, tx) || len(l.floating.list) == 0) &&
		(len(l.urgent.list) != 0 || len(l.floating.list) != 0)
}

// underpricedFor checks whether a transaction is cheaper than (or as cheap as) the
// lowest priced (remote) transaction in the given heap.
func (l *pricedList) underpricedFor(h *priceHeap, tx *types.Transaction) bool {
	// Discard stale price points if found at the heap start
	for len(h.list) > 0 {
		head := h.list[0]
		if l.all.GetRemote(head.Hash()) == nil { // Removed or migrated
			l.stales.Add(-1)
			heap.Pop(h)
			continue
		}
		break
	}
	// Check if the transaction is underpriced or not
	if len(h.list) == 0 {
		return false // There is no remote transaction at all.
	}
	// If the remote transaction is even cheaper than the
	// cheapest one tracked locally, reject it.
	return h.cmp(h.list[0], tx) >= 0
}

// Discard finds a number of most underpriced transactions, removes them from the
// priced list and returns them for further removal from the entire pool.
// If noPending is set to true, we will only consider the floating list
//
// Note local transaction won't be considered for eviction.
func (l *pricedList) Discard(slots int, force bool) (types.Transactions, bool) {
	drop := make(types.Transactions, 0, slots) // Remote underpriced transactions to drop
	for slots > 0 {
		if len(l.urgent.list)*floatingRatio > len(l.floating.list)*urgentRatio {
			// Discard stale transactions if found during cleanup
			tx := heap.Pop(&l.urgent).(*types.Transaction)
			if l.all.GetRemote(tx.Hash()) == nil { // Removed or migrated
				l.stales.Add(-1)
				continue
			}
			// Non stale transaction found, move to floating heap
			heap.Push(&l.floating, tx)
		} else {
			if len(l.floating.list) == 0 {
				// Stop if both heaps are empty
				break
			}
			// Discard stale transactions if found during cleanup
			tx := heap.Pop(&l.floating).(*types.Transaction)
			if l.all.GetRemote(tx.Hash()) == nil { // Removed or migrated
				l.stales.Add(-1)
				continue
			}
			// Non stale transaction found, discard it
			drop = append(drop, tx)
			slots -= numSlots(tx)
		}
	}
	// If we still can't make enough room for the new transaction
	if slots > 0 && !force {
		for _, tx := range drop {
			heap.Push(&l.urgent, tx)
		}
		return nil, false
	}
	return drop, true
}

// Reheap forcibly rebuilds the heap based on the current remote transaction set.
func (l *pricedList) Reheap() {
	l.reheapMu.Lock()
	defer l.reheapMu.Unlock()
	start := time.Now()
	l.stales.Store(0)
	l.urgent.list = make([]*types.Transaction, 0, l.all.RemoteCount())
	l.all.Range(func(hash common.Hash, tx *types.Transaction, local bool) bool {
		l.urgent.list = append(l.urgent.list, tx)
		return true
	}, false, true) // Only iterate remotes
	heap.Init(&l.urgent)

	// balance out the two heaps by moving the worse half of transactions into the
	// floating heap
	// Note: Discard would also do this before the first eviction but Reheap can do
	// is more efficiently. Also, Underpriced would work suboptimally the first time
	// if the floating queue was empty.
	floatingCount := len(l.urgent.list) * floatingRatio / (urgentRatio + floatingRatio)
	l.floating.list = make([]*types.Transaction, floatingCount)
	for i := 0; i < floatingCount; i++ {
		l.floating.list[i] = heap.Pop(&l.urgent).(*types.Transaction)
	}
	heap.Init(&l.floating)
	reheapTimer.Update(time.Since(start))
}

// SetBaseFee updates the base fee and triggers a re-heap. Note that Removed is not
// necessary to call right before SetBaseFee when processing a new block.
func (l *pricedList) SetBaseFee(baseFee *big.Int) {
	l.urgent.baseFee = baseFee
	l.Reheap()
}<|MERGE_RESOLUTION|>--- conflicted
+++ resolved
@@ -337,21 +337,16 @@
 		l.subTotalCost([]*types.Transaction{old})
 	}
 	// Add new tx cost to totalcost
-<<<<<<< HEAD
-	l.totalcost.Add(l.totalcost, tx.Cost())
-	if l1CostFn != nil {
-		if l1Cost := l1CostFn(tx.RollupCostData()); l1Cost != nil { // add rollup cost
-			l.totalcost.Add(l.totalcost, l1Cost)
-		}
-	}
-=======
 	cost, overflow := uint256.FromBig(tx.Cost())
 	if overflow {
 		return false, nil
 	}
 	l.totalcost.Add(l.totalcost, cost)
-
->>>>>>> 7f131dcb
+	if l1CostFn != nil {
+		if l1Cost := l1CostFn(tx.RollupCostData()); l1Cost != nil { // add rollup cost
+			l.totalcost.Add(l.totalcost, cost)
+		}
+	}
 	// Otherwise overwrite the old transaction with the current one
 	l.txs.Put(tx)
 	if l.costcap.Cmp(cost) < 0 {
