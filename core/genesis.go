--- conflicted
+++ resolved
@@ -267,15 +267,11 @@
 
 // ChainOverrides contains the changes to chain config.
 type ChainOverrides struct {
-<<<<<<< HEAD
-	OverrideShanghai *uint64
+	OverrideCancun *uint64
 	// optimism
 	OverrideOptimismBedrock  *big.Int
 	OverrideOptimismRegolith *uint64
 	OverrideOptimism         *bool
-=======
-	OverrideCancun *uint64
->>>>>>> e501b3b0
 }
 
 // SetupGenesisBlock writes or updates the genesis block in db.
@@ -301,7 +297,6 @@
 	}
 	applyOverrides := func(config *params.ChainConfig) {
 		if config != nil {
-<<<<<<< HEAD
 			if config.IsOptimism() && config.ChainID != nil && config.ChainID.Cmp(params.OptimismGoerliChainId) == 0 {
 				// Apply Optimism Goerli regolith time
 				config.RegolithTime = &params.OptimismGoerliRegolithTime
@@ -310,12 +305,8 @@
 				// Apply Base Goerli regolith time
 				config.RegolithTime = &params.BaseGoerliRegolithTime
 			}
-			if overrides != nil && overrides.OverrideShanghai != nil {
-				config.ShanghaiTime = overrides.OverrideShanghai
-=======
 			if overrides != nil && overrides.OverrideCancun != nil {
 				config.CancunTime = overrides.OverrideCancun
->>>>>>> e501b3b0
 			}
 			if overrides != nil && overrides.OverrideOptimismBedrock != nil {
 				config.BedrockBlock = overrides.OverrideOptimismBedrock
