--- conflicted
+++ resolved
@@ -257,15 +257,11 @@
 	if st.msg.GasFeeCap != nil {
 		balanceCheck.SetUint64(st.msg.GasLimit)
 		balanceCheck = balanceCheck.Mul(balanceCheck, st.msg.GasFeeCap)
-<<<<<<< HEAD
-		balanceCheck.Add(balanceCheck, st.msg.Value)
-		if l1Cost != nil {
-			balanceCheck.Add(balanceCheck, l1Cost)
-		}
-=======
->>>>>>> aa55f5ea
 	}
 	balanceCheck.Add(balanceCheck, st.msg.Value)
+	if l1Cost != nil {
+		balanceCheck.Add(balanceCheck, l1Cost)
+	}
 
 	if st.evm.ChainConfig().IsCancun(st.evm.Context.BlockNumber, st.evm.Context.Time) {
 		if blobGas := st.blobGasUsed(); blobGas > 0 {
