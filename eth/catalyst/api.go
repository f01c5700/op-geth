// Copyright 2021 The go-ethereum Authors
// This file is part of the go-ethereum library.
//
// The go-ethereum library is free software: you can redistribute it and/or modify
// it under the terms of the GNU Lesser General Public License as published by
// the Free Software Foundation, either version 3 of the License, or
// (at your option) any later version.
//
// The go-ethereum library is distributed in the hope that it will be useful,
// but WITHOUT ANY WARRANTY; without even the implied warranty of
// MERCHANTABILITY or FITNESS FOR A PARTICULAR PURPOSE. See the
// GNU Lesser General Public License for more details.
//
// You should have received a copy of the GNU Lesser General Public License
// along with the go-ethereum library. If not, see <http://www.gnu.org/licenses/>.

// Package catalyst implements the temporary eth1/eth2 RPC integration.
package catalyst

import (
	"errors"
	"fmt"
	"math/big"
	"sync"
	"time"

	"github.com/ethereum/go-ethereum/beacon/engine"
	"github.com/ethereum/go-ethereum/common"
	"github.com/ethereum/go-ethereum/common/hexutil"
	"github.com/ethereum/go-ethereum/core/rawdb"
	"github.com/ethereum/go-ethereum/core/types"
	"github.com/ethereum/go-ethereum/eth"
	"github.com/ethereum/go-ethereum/eth/downloader"
	"github.com/ethereum/go-ethereum/log"
	"github.com/ethereum/go-ethereum/miner"
	"github.com/ethereum/go-ethereum/node"
	"github.com/ethereum/go-ethereum/rpc"
)

// Register adds the engine API to the full node.
func Register(stack *node.Node, backend *eth.Ethereum) error {
	log.Warn("Engine API enabled", "protocol", "eth")
	stack.RegisterAPIs([]rpc.API{
		{
			Namespace:     "engine",
			Service:       NewConsensusAPI(backend),
			Authenticated: true,
		},
	})
	return nil
}

const (
	// invalidBlockHitEviction is the number of times an invalid block can be
	// referenced in forkchoice update or new payload before it is attempted
	// to be reprocessed again.
	invalidBlockHitEviction = 128

	// invalidTipsetsCap is the max number of recent block hashes tracked that
	// have lead to some bad ancestor block. It's just an OOM protection.
	invalidTipsetsCap = 512

	// beaconUpdateStartupTimeout is the time to wait for a beacon client to get
	// attached before starting to issue warnings.
	beaconUpdateStartupTimeout = 30 * time.Second

	// beaconUpdateConsensusTimeout is the max time allowed for a beacon client
	// to send a consensus update before it's considered offline and the user is
	// warned.
	beaconUpdateConsensusTimeout = 2 * time.Minute

	// beaconUpdateWarnFrequency is the frequency at which to warn the user that
	// the beacon client is offline.
	beaconUpdateWarnFrequency = 5 * time.Minute
)

// All methods provided over the engine endpoint.
var caps = []string{
	"engine_forkchoiceUpdatedV1",
	"engine_forkchoiceUpdatedV2",
	"engine_forkchoiceUpdatedV3",
	"engine_exchangeTransitionConfigurationV1",
	"engine_getPayloadV1",
	"engine_getPayloadV2",
	"engine_getPayloadV3",
	"engine_newPayloadV1",
	"engine_newPayloadV2",
	"engine_newPayloadV3",
	"engine_getPayloadBodiesByHashV1",
	"engine_getPayloadBodiesByRangeV1",
}

type ConsensusAPI struct {
	eth *eth.Ethereum

	remoteBlocks *headerQueue  // Cache of remote payloads received
	localBlocks  *payloadQueue // Cache of local payloads generated

	// The forkchoice update and new payload method require us to return the
	// latest valid hash in an invalid chain. To support that return, we need
	// to track historical bad blocks as well as bad tipsets in case a chain
	// is constantly built on it.
	//
	// There are a few important caveats in this mechanism:
	//   - The bad block tracking is ephemeral, in-memory only. We must never
	//     persist any bad block information to disk as a bug in Geth could end
	//     up blocking a valid chain, even if a later Geth update would accept
	//     it.
	//   - Bad blocks will get forgotten after a certain threshold of import
	//     attempts and will be retried. The rationale is that if the network
	//     really-really-really tries to feed us a block, we should give it a
	//     new chance, perhaps us being racey instead of the block being legit
	//     bad (this happened in Geth at a point with import vs. pending race).
	//   - Tracking all the blocks built on top of the bad one could be a bit
	//     problematic, so we will only track the head chain segment of a bad
	//     chain to allow discarding progressing bad chains and side chains,
	//     without tracking too much bad data.
	invalidBlocksHits map[common.Hash]int           // Ephemeral cache to track invalid blocks and their hit count
	invalidTipsets    map[common.Hash]*types.Header // Ephemeral cache to track invalid tipsets and their bad ancestor
	invalidLock       sync.Mutex                    // Protects the invalid maps from concurrent access

	// Geth can appear to be stuck or do strange things if the beacon client is
	// offline or is sending us strange data. Stash some update stats away so
	// that we can warn the user and not have them open issues on our tracker.
	lastTransitionUpdate time.Time
	lastTransitionLock   sync.Mutex
	lastForkchoiceUpdate time.Time
	lastForkchoiceLock   sync.Mutex
	lastNewPayloadUpdate time.Time
	lastNewPayloadLock   sync.Mutex

	forkchoiceLock sync.Mutex // Lock for the forkChoiceUpdated method
	newPayloadLock sync.Mutex // Lock for the NewPayload method
}

// NewConsensusAPI creates a new consensus api for the given backend.
// The underlying blockchain needs to have a valid terminal total difficulty set.
func NewConsensusAPI(eth *eth.Ethereum) *ConsensusAPI {
	api := newConsensusAPIWithoutHeartbeat(eth)
	go api.heartbeat()
	return api
}

// newConsensusAPIWithoutHeartbeat creates a new consensus api for the SimulatedBeacon Node.
func newConsensusAPIWithoutHeartbeat(eth *eth.Ethereum) *ConsensusAPI {
	if eth.BlockChain().Config().TerminalTotalDifficulty == nil {
		log.Warn("Engine API started but chain not configured for merge yet")
	}
	api := &ConsensusAPI{
		eth:               eth,
		remoteBlocks:      newHeaderQueue(),
		localBlocks:       newPayloadQueue(),
		invalidBlocksHits: make(map[common.Hash]int),
		invalidTipsets:    make(map[common.Hash]*types.Header),
	}
	eth.Downloader().SetBadBlockCallback(api.setInvalidAncestor)
<<<<<<< HEAD
	if api.eth.BlockChain().Config().Optimism != nil { // don't start the api heartbeat, there is no transition
		return api
	}
	go api.heartbeat()

=======
>>>>>>> 3f40e65c
	return api
}

// ForkchoiceUpdatedV1 has several responsibilities:
//
// We try to set our blockchain to the headBlock.
//
// If the method is called with an empty head block: we return success, which can be used
// to check if the engine API is enabled.
//
// If the total difficulty was not reached: we return INVALID.
//
// If the finalizedBlockHash is set: we check if we have the finalizedBlockHash in our db,
// if not we start a sync.
//
// If there are payloadAttributes: we try to assemble a block with the payloadAttributes
// and return its payloadID.
func (api *ConsensusAPI) ForkchoiceUpdatedV1(update engine.ForkchoiceStateV1, payloadAttributes *engine.PayloadAttributes) (engine.ForkChoiceResponse, error) {
	if payloadAttributes != nil {
		if payloadAttributes.Withdrawals != nil {
			return engine.STATUS_INVALID, engine.InvalidParams.With(errors.New("withdrawals not supported in V1"))
		}
		if api.eth.BlockChain().Config().IsShanghai(api.eth.BlockChain().Config().LondonBlock, payloadAttributes.Timestamp) {
			return engine.STATUS_INVALID, engine.InvalidParams.With(errors.New("forkChoiceUpdateV1 called post-shanghai"))
		}
	}
	return api.forkchoiceUpdated(update, payloadAttributes)
}

// ForkchoiceUpdatedV2 is equivalent to V1 with the addition of withdrawals in the payload attributes.
func (api *ConsensusAPI) ForkchoiceUpdatedV2(update engine.ForkchoiceStateV1, payloadAttributes *engine.PayloadAttributes) (engine.ForkChoiceResponse, error) {
	if payloadAttributes != nil {
		if err := api.verifyPayloadAttributes(payloadAttributes); err != nil {
			return engine.STATUS_INVALID, engine.InvalidParams.With(err)
		}
	}
	return api.forkchoiceUpdated(update, payloadAttributes)
}

// ForkchoiceUpdatedV3 is equivalent to V2 with the addition of parent beacon block root in the payload attributes.
func (api *ConsensusAPI) ForkchoiceUpdatedV3(update engine.ForkchoiceStateV1, payloadAttributes *engine.PayloadAttributes) (engine.ForkChoiceResponse, error) {
	if payloadAttributes != nil {
		if err := api.verifyPayloadAttributes(payloadAttributes); err != nil {
			return engine.STATUS_INVALID, engine.InvalidParams.With(err)
		}
	}
	return api.forkchoiceUpdated(update, payloadAttributes)
}

func (api *ConsensusAPI) verifyPayloadAttributes(attr *engine.PayloadAttributes) error {
	c := api.eth.BlockChain().Config()

	// Verify withdrawals attribute for Shanghai.
	if err := checkAttribute(c.IsShanghai, attr.Withdrawals != nil, c.LondonBlock, attr.Timestamp); err != nil {
		return fmt.Errorf("invalid withdrawals: %w", err)
	}
	// Verify beacon root attribute for Cancun.
	if err := checkAttribute(c.IsCancun, attr.BeaconRoot != nil, c.LondonBlock, attr.Timestamp); err != nil {
		return fmt.Errorf("invalid parent beacon block root: %w", err)
	}
	return nil
}

func checkAttribute(active func(*big.Int, uint64) bool, exists bool, block *big.Int, time uint64) error {
	if active(block, time) && !exists {
		return errors.New("fork active, missing expected attribute")
	}
	if !active(block, time) && exists {
		return errors.New("fork inactive, unexpected attribute set")
	}
	return nil
}

func (api *ConsensusAPI) forkchoiceUpdated(update engine.ForkchoiceStateV1, payloadAttributes *engine.PayloadAttributes) (engine.ForkChoiceResponse, error) {
	api.forkchoiceLock.Lock()
	defer api.forkchoiceLock.Unlock()

	log.Trace("Engine API request received", "method", "ForkchoiceUpdated", "head", update.HeadBlockHash, "finalized", update.FinalizedBlockHash, "safe", update.SafeBlockHash)
	if update.HeadBlockHash == (common.Hash{}) {
		log.Warn("Forkchoice requested update to zero hash")
		return engine.STATUS_INVALID, nil // TODO(karalabe): Why does someone send us this?
	}
	// Stash away the last update to warn the user if the beacon client goes offline
	api.lastForkchoiceLock.Lock()
	api.lastForkchoiceUpdate = time.Now()
	api.lastForkchoiceLock.Unlock()

	// Check whether we have the block yet in our database or not. If not, we'll
	// need to either trigger a sync, or to reject this forkchoice update for a
	// reason.
	block := api.eth.BlockChain().GetBlockByHash(update.HeadBlockHash)
	if block == nil {
		// If this block was previously invalidated, keep rejecting it here too
		if res := api.checkInvalidAncestor(update.HeadBlockHash, update.HeadBlockHash); res != nil {
			return engine.ForkChoiceResponse{PayloadStatus: *res, PayloadID: nil}, nil
		}
		// If the head hash is unknown (was not given to us in a newPayload request),
		// we cannot resolve the header, so not much to do. This could be extended in
		// the future to resolve from the `eth` network, but it's an unexpected case
		// that should be fixed, not papered over.
		header := api.remoteBlocks.get(update.HeadBlockHash)
		if header == nil {
			log.Warn("Forkchoice requested unknown head", "hash", update.HeadBlockHash)
			return engine.STATUS_SYNCING, nil
		}
		// If the finalized hash is known, we can direct the downloader to move
		// potentially more data to the freezer from the get go.
		finalized := api.remoteBlocks.get(update.FinalizedBlockHash)

		// Header advertised via a past newPayload request. Start syncing to it.
		// Before we do however, make sure any legacy sync in switched off so we
		// don't accidentally have 2 cycles running.
		if merger := api.eth.Merger(); !merger.TDDReached() {
			merger.ReachTTD()
			api.eth.Downloader().Cancel()
		}
		context := []interface{}{"number", header.Number, "hash", header.Hash()}
		if update.FinalizedBlockHash != (common.Hash{}) {
			if finalized == nil {
				context = append(context, []interface{}{"finalized", "unknown"}...)
			} else {
				context = append(context, []interface{}{"finalized", finalized.Number}...)
			}
		}
		log.Info("Forkchoice requested sync to new head", context...)
		if err := api.eth.Downloader().BeaconSync(api.eth.SyncMode(), header, finalized); err != nil {
			return engine.STATUS_SYNCING, err
		}
		return engine.STATUS_SYNCING, nil
	}
	// Block is known locally, just sanity check that the beacon client does not
	// attempt to push us back to before the merge.
	if block.Difficulty().BitLen() > 0 || block.NumberU64() == 0 {
		var (
			td  = api.eth.BlockChain().GetTd(update.HeadBlockHash, block.NumberU64())
			ptd = api.eth.BlockChain().GetTd(block.ParentHash(), block.NumberU64()-1)
			ttd = api.eth.BlockChain().Config().TerminalTotalDifficulty
		)
		if td == nil || (block.NumberU64() > 0 && ptd == nil) {
			log.Error("TDs unavailable for TTD check", "number", block.NumberU64(), "hash", update.HeadBlockHash, "td", td, "parent", block.ParentHash(), "ptd", ptd)
			return engine.STATUS_INVALID, errors.New("TDs unavailable for TDD check")
		}
		if td.Cmp(ttd) < 0 {
			log.Error("Refusing beacon update to pre-merge", "number", block.NumberU64(), "hash", update.HeadBlockHash, "diff", block.Difficulty(), "age", common.PrettyAge(time.Unix(int64(block.Time()), 0)))
			return engine.ForkChoiceResponse{PayloadStatus: engine.INVALID_TERMINAL_BLOCK, PayloadID: nil}, nil
		}
		if block.NumberU64() > 0 && ptd.Cmp(ttd) >= 0 {
			log.Error("Parent block is already post-ttd", "number", block.NumberU64(), "hash", update.HeadBlockHash, "diff", block.Difficulty(), "age", common.PrettyAge(time.Unix(int64(block.Time()), 0)))
			return engine.ForkChoiceResponse{PayloadStatus: engine.INVALID_TERMINAL_BLOCK, PayloadID: nil}, nil
		}
	}
	valid := func(id *engine.PayloadID) engine.ForkChoiceResponse {
		return engine.ForkChoiceResponse{
			PayloadStatus: engine.PayloadStatusV1{Status: engine.VALID, LatestValidHash: &update.HeadBlockHash},
			PayloadID:     id,
		}
	}
	if rawdb.ReadCanonicalHash(api.eth.ChainDb(), block.NumberU64()) != update.HeadBlockHash {
		// Block is not canonical, set head.
		if latestValid, err := api.eth.BlockChain().SetCanonical(block); err != nil {
			return engine.ForkChoiceResponse{PayloadStatus: engine.PayloadStatusV1{Status: engine.INVALID, LatestValidHash: &latestValid}}, err
		}
	} else if api.eth.BlockChain().CurrentBlock().Hash() == update.HeadBlockHash {
		// If the specified head matches with our local head, do nothing and keep
		// generating the payload. It's a special corner case that a few slots are
		// missing and we are requested to generate the payload in slot.
	} else if api.eth.BlockChain().Config().Optimism == nil { // minor Engine API divergence: allow proposers to reorg their own chain
		// If the head block is already in our canonical chain, the beacon client is
		// probably resyncing. Ignore the update.
		log.Info("Ignoring beacon update to old head", "number", block.NumberU64(), "hash", update.HeadBlockHash, "age", common.PrettyAge(time.Unix(int64(block.Time()), 0)), "have", api.eth.BlockChain().CurrentBlock().Number)
		return valid(nil), nil
	}
	api.eth.SetSynced()

	// If the beacon client also advertised a finalized block, mark the local
	// chain final and completely in PoS mode.
	if update.FinalizedBlockHash != (common.Hash{}) {
		if merger := api.eth.Merger(); !merger.PoSFinalized() {
			merger.FinalizePoS()
		}
		// If the finalized block is not in our canonical tree, somethings wrong
		finalBlock := api.eth.BlockChain().GetBlockByHash(update.FinalizedBlockHash)
		if finalBlock == nil {
			log.Warn("Final block not available in database", "hash", update.FinalizedBlockHash)
			return engine.STATUS_INVALID, engine.InvalidForkChoiceState.With(errors.New("final block not available in database"))
		} else if rawdb.ReadCanonicalHash(api.eth.ChainDb(), finalBlock.NumberU64()) != update.FinalizedBlockHash {
			log.Warn("Final block not in canonical chain", "number", block.NumberU64(), "hash", update.HeadBlockHash)
			return engine.STATUS_INVALID, engine.InvalidForkChoiceState.With(errors.New("final block not in canonical chain"))
		}
		// Set the finalized block
		api.eth.BlockChain().SetFinalized(finalBlock.Header())
	}
	// Check if the safe block hash is in our canonical tree, if not somethings wrong
	if update.SafeBlockHash != (common.Hash{}) {
		safeBlock := api.eth.BlockChain().GetBlockByHash(update.SafeBlockHash)
		if safeBlock == nil {
			log.Warn("Safe block not available in database")
			return engine.STATUS_INVALID, engine.InvalidForkChoiceState.With(errors.New("safe block not available in database"))
		}
		if rawdb.ReadCanonicalHash(api.eth.ChainDb(), safeBlock.NumberU64()) != update.SafeBlockHash {
			log.Warn("Safe block not in canonical chain")
			return engine.STATUS_INVALID, engine.InvalidForkChoiceState.With(errors.New("safe block not in canonical chain"))
		}
		// Set the safe block
		api.eth.BlockChain().SetSafe(safeBlock.Header())
	}
	// If payload generation was requested, create a new block to be potentially
	// sealed by the beacon client. The payload will be requested later, and we
	// will replace it arbitrarily many times in between.
	if payloadAttributes != nil {
		if api.eth.BlockChain().Config().Optimism != nil && payloadAttributes.GasLimit == nil {
			return engine.STATUS_INVALID, engine.InvalidPayloadAttributes.With(errors.New("gasLimit parameter is required"))
		}
		transactions := make(types.Transactions, 0, len(payloadAttributes.Transactions))
		for i, otx := range payloadAttributes.Transactions {
			var tx types.Transaction
			if err := tx.UnmarshalBinary(otx); err != nil {
				return engine.STATUS_INVALID, fmt.Errorf("transaction %d is not valid: %v", i, err)
			}
			transactions = append(transactions, &tx)
		}
		args := &miner.BuildPayloadArgs{
			Parent:       update.HeadBlockHash,
			Timestamp:    payloadAttributes.Timestamp,
			FeeRecipient: payloadAttributes.SuggestedFeeRecipient,
			Random:       payloadAttributes.Random,
			Withdrawals:  payloadAttributes.Withdrawals,
<<<<<<< HEAD
			NoTxPool:     payloadAttributes.NoTxPool,
			Transactions: transactions,
			GasLimit:     payloadAttributes.GasLimit,
=======
			BeaconRoot:   payloadAttributes.BeaconRoot,
>>>>>>> 3f40e65c
		}
		id := args.Id()
		// If we already are busy generating this work, then we do not need
		// to start a second process.
		if api.localBlocks.has(id) {
			return valid(&id), nil
		}
		payload, err := api.eth.Miner().BuildPayload(args)
		if err != nil {
			log.Error("Failed to build payload", "err", err)
			return valid(nil), engine.InvalidPayloadAttributes.With(err)
		}
		api.localBlocks.put(id, payload)
		return valid(&id), nil
	}
	return valid(nil), nil
}

// ExchangeTransitionConfigurationV1 checks the given configuration against
// the configuration of the node.
func (api *ConsensusAPI) ExchangeTransitionConfigurationV1(config engine.TransitionConfigurationV1) (*engine.TransitionConfigurationV1, error) {
	log.Trace("Engine API request received", "method", "ExchangeTransitionConfiguration", "ttd", config.TerminalTotalDifficulty)
	if config.TerminalTotalDifficulty == nil {
		return nil, errors.New("invalid terminal total difficulty")
	}
	// Stash away the last update to warn the user if the beacon client goes offline
	api.lastTransitionLock.Lock()
	api.lastTransitionUpdate = time.Now()
	api.lastTransitionLock.Unlock()

	ttd := api.eth.BlockChain().Config().TerminalTotalDifficulty
	if ttd == nil || ttd.Cmp(config.TerminalTotalDifficulty.ToInt()) != 0 {
		log.Warn("Invalid TTD configured", "geth", ttd, "beacon", config.TerminalTotalDifficulty)
		return nil, fmt.Errorf("invalid ttd: execution %v consensus %v", ttd, config.TerminalTotalDifficulty)
	}
	if config.TerminalBlockHash != (common.Hash{}) {
		if hash := api.eth.BlockChain().GetCanonicalHash(uint64(config.TerminalBlockNumber)); hash == config.TerminalBlockHash {
			return &engine.TransitionConfigurationV1{
				TerminalTotalDifficulty: (*hexutil.Big)(ttd),
				TerminalBlockHash:       config.TerminalBlockHash,
				TerminalBlockNumber:     config.TerminalBlockNumber,
			}, nil
		}
		return nil, errors.New("invalid terminal block hash")
	}
	return &engine.TransitionConfigurationV1{TerminalTotalDifficulty: (*hexutil.Big)(ttd)}, nil
}

// GetPayloadV1 returns a cached payload by id.
func (api *ConsensusAPI) GetPayloadV1(payloadID engine.PayloadID) (*engine.ExecutableData, error) {
	data, err := api.getPayload(payloadID, false)
	if err != nil {
		return nil, err
	}
	return data.ExecutionPayload, nil
}

// GetPayloadV2 returns a cached payload by id.
func (api *ConsensusAPI) GetPayloadV2(payloadID engine.PayloadID) (*engine.ExecutionPayloadEnvelope, error) {
	return api.getPayload(payloadID, false)
}

// GetPayloadV3 returns a cached payload by id.
func (api *ConsensusAPI) GetPayloadV3(payloadID engine.PayloadID) (*engine.ExecutionPayloadEnvelope, error) {
	return api.getPayload(payloadID, false)
}

func (api *ConsensusAPI) getPayload(payloadID engine.PayloadID, full bool) (*engine.ExecutionPayloadEnvelope, error) {
	log.Trace("Engine API request received", "method", "GetPayload", "id", payloadID)
	data := api.localBlocks.get(payloadID, full)
	if data == nil {
		return nil, engine.UnknownPayload
	}
	return data, nil
}

// NewPayloadV1 creates an Eth1 block, inserts it in the chain, and returns the status of the chain.
func (api *ConsensusAPI) NewPayloadV1(params engine.ExecutableData) (engine.PayloadStatusV1, error) {
	if params.Withdrawals != nil {
		return engine.PayloadStatusV1{Status: engine.INVALID}, engine.InvalidParams.With(errors.New("withdrawals not supported in V1"))
	}
	return api.newPayload(params, nil, nil)
}

// NewPayloadV2 creates an Eth1 block, inserts it in the chain, and returns the status of the chain.
func (api *ConsensusAPI) NewPayloadV2(params engine.ExecutableData) (engine.PayloadStatusV1, error) {
	if api.eth.BlockChain().Config().IsShanghai(new(big.Int).SetUint64(params.Number), params.Timestamp) {
		if params.Withdrawals == nil {
			return engine.PayloadStatusV1{Status: engine.INVALID}, engine.InvalidParams.With(errors.New("nil withdrawals post-shanghai"))
		}
	} else if params.Withdrawals != nil {
		return engine.PayloadStatusV1{Status: engine.INVALID}, engine.InvalidParams.With(errors.New("non-nil withdrawals pre-shanghai"))
	}
	if api.eth.BlockChain().Config().IsCancun(new(big.Int).SetUint64(params.Number), params.Timestamp) {
		return engine.PayloadStatusV1{Status: engine.INVALID}, engine.InvalidParams.With(errors.New("newPayloadV2 called post-cancun"))
	}
	return api.newPayload(params, nil, nil)
}

// NewPayloadV3 creates an Eth1 block, inserts it in the chain, and returns the status of the chain.
func (api *ConsensusAPI) NewPayloadV3(params engine.ExecutableData, versionedHashes []common.Hash, beaconRoot *common.Hash) (engine.PayloadStatusV1, error) {
	if params.ExcessBlobGas == nil {
		return engine.PayloadStatusV1{Status: engine.INVALID}, engine.InvalidParams.With(errors.New("nil excessBlobGas post-cancun"))
	}
	if params.BlobGasUsed == nil {
		return engine.PayloadStatusV1{Status: engine.INVALID}, engine.InvalidParams.With(errors.New("nil params.BlobGasUsed post-cancun"))
	}
	if versionedHashes == nil {
		return engine.PayloadStatusV1{Status: engine.INVALID}, engine.InvalidParams.With(errors.New("nil versionedHashes post-cancun"))
	}
	if beaconRoot == nil {
		return engine.PayloadStatusV1{Status: engine.INVALID}, engine.InvalidParams.With(errors.New("nil parentBeaconBlockRoot post-cancun"))
	}

	if !api.eth.BlockChain().Config().IsCancun(new(big.Int).SetUint64(params.Number), params.Timestamp) {
		return engine.PayloadStatusV1{Status: engine.INVALID}, engine.UnsupportedFork.With(errors.New("newPayloadV3 called pre-cancun"))
	}

	return api.newPayload(params, versionedHashes, beaconRoot)
}

func (api *ConsensusAPI) newPayload(params engine.ExecutableData, versionedHashes []common.Hash, beaconRoot *common.Hash) (engine.PayloadStatusV1, error) {
	// The locking here is, strictly, not required. Without these locks, this can happen:
	//
	// 1. NewPayload( execdata-N ) is invoked from the CL. It goes all the way down to
	//      api.eth.BlockChain().InsertBlockWithoutSetHead, where it is blocked on
	//      e.g database compaction.
	// 2. The call times out on the CL layer, which issues another NewPayload (execdata-N) call.
	//    Similarly, this also get stuck on the same place. Importantly, since the
	//    first call has not gone through, the early checks for "do we already have this block"
	//    will all return false.
	// 3. When the db compaction ends, then N calls inserting the same payload are processed
	//    sequentially.
	// Hence, we use a lock here, to be sure that the previous call has finished before we
	// check whether we already have the block locally.
	api.newPayloadLock.Lock()
	defer api.newPayloadLock.Unlock()

	log.Trace("Engine API request received", "method", "NewPayload", "number", params.Number, "hash", params.BlockHash)
	block, err := engine.ExecutableDataToBlock(params, versionedHashes, beaconRoot)
	if err != nil {
		log.Warn("Invalid NewPayload params", "params", params, "error", err)
		return engine.PayloadStatusV1{Status: engine.INVALID}, nil
	}
	// Stash away the last update to warn the user if the beacon client goes offline
	api.lastNewPayloadLock.Lock()
	api.lastNewPayloadUpdate = time.Now()
	api.lastNewPayloadLock.Unlock()

	// If we already have the block locally, ignore the entire execution and just
	// return a fake success.
	if block := api.eth.BlockChain().GetBlockByHash(params.BlockHash); block != nil {
		log.Warn("Ignoring already known beacon payload", "number", params.Number, "hash", params.BlockHash, "age", common.PrettyAge(time.Unix(int64(block.Time()), 0)))
		hash := block.Hash()
		return engine.PayloadStatusV1{Status: engine.VALID, LatestValidHash: &hash}, nil
	}
	// If this block was rejected previously, keep rejecting it
	if res := api.checkInvalidAncestor(block.Hash(), block.Hash()); res != nil {
		return *res, nil
	}
	// If the parent is missing, we - in theory - could trigger a sync, but that
	// would also entail a reorg. That is problematic if multiple sibling blocks
	// are being fed to us, and even more so, if some semi-distant uncle shortens
	// our live chain. As such, payload execution will not permit reorgs and thus
	// will not trigger a sync cycle. That is fine though, if we get a fork choice
	// update after legit payload executions.
	parent := api.eth.BlockChain().GetBlock(block.ParentHash(), block.NumberU64()-1)
	if parent == nil {
		return api.delayPayloadImport(block)
	}
	// We have an existing parent, do some sanity checks to avoid the beacon client
	// triggering too early
	var (
		ptd  = api.eth.BlockChain().GetTd(parent.Hash(), parent.NumberU64())
		ttd  = api.eth.BlockChain().Config().TerminalTotalDifficulty
		gptd = api.eth.BlockChain().GetTd(parent.ParentHash(), parent.NumberU64()-1)
	)
	if ptd.Cmp(ttd) < 0 {
		log.Warn("Ignoring pre-merge payload", "number", params.Number, "hash", params.BlockHash, "td", ptd, "ttd", ttd)
		return engine.INVALID_TERMINAL_BLOCK, nil
	}
	if parent.Difficulty().BitLen() > 0 && gptd != nil && gptd.Cmp(ttd) >= 0 {
		log.Error("Ignoring pre-merge parent block", "number", params.Number, "hash", params.BlockHash, "td", ptd, "ttd", ttd)
		return engine.INVALID_TERMINAL_BLOCK, nil
	}
	if block.Time() <= parent.Time() {
		log.Warn("Invalid timestamp", "parent", block.Time(), "block", block.Time())
		return api.invalid(errors.New("invalid timestamp"), parent.Header()), nil
	}
	// Another cornercase: if the node is in snap sync mode, but the CL client
	// tries to make it import a block. That should be denied as pushing something
	// into the database directly will conflict with the assumptions of snap sync
	// that it has an empty db that it can fill itself.
	if api.eth.SyncMode() != downloader.FullSync {
		return api.delayPayloadImport(block)
	}
	if !api.eth.BlockChain().HasBlockAndState(block.ParentHash(), block.NumberU64()-1) {
		api.remoteBlocks.put(block.Hash(), block.Header())
		log.Warn("State not available, ignoring new payload")
		return engine.PayloadStatusV1{Status: engine.ACCEPTED}, nil
	}
	log.Trace("Inserting block without sethead", "hash", block.Hash(), "number", block.Number)
	if err := api.eth.BlockChain().InsertBlockWithoutSetHead(block); err != nil {
		log.Warn("NewPayloadV1: inserting block failed", "error", err)

		api.invalidLock.Lock()
		api.invalidBlocksHits[block.Hash()] = 1
		api.invalidTipsets[block.Hash()] = block.Header()
		api.invalidLock.Unlock()

		return api.invalid(err, parent.Header()), nil
	}
	// We've accepted a valid payload from the beacon client. Mark the local
	// chain transitions to notify other subsystems (e.g. downloader) of the
	// behavioral change.
	if merger := api.eth.Merger(); !merger.TDDReached() {
		merger.ReachTTD()
		api.eth.Downloader().Cancel()
	}
	hash := block.Hash()
	return engine.PayloadStatusV1{Status: engine.VALID, LatestValidHash: &hash}, nil
}

// delayPayloadImport stashes the given block away for import at a later time,
// either via a forkchoice update or a sync extension. This method is meant to
// be called by the newpayload command when the block seems to be ok, but some
// prerequisite prevents it from being processed (e.g. no parent, or snap sync).
func (api *ConsensusAPI) delayPayloadImport(block *types.Block) (engine.PayloadStatusV1, error) {
	// Sanity check that this block's parent is not on a previously invalidated
	// chain. If it is, mark the block as invalid too.
	if res := api.checkInvalidAncestor(block.ParentHash(), block.Hash()); res != nil {
		return *res, nil
	}
	// Stash the block away for a potential forced forkchoice update to it
	// at a later time.
	api.remoteBlocks.put(block.Hash(), block.Header())

	// Although we don't want to trigger a sync, if there is one already in
	// progress, try to extend if with the current payload request to relieve
	// some strain from the forkchoice update.
	if err := api.eth.Downloader().BeaconExtend(api.eth.SyncMode(), block.Header()); err == nil {
		log.Debug("Payload accepted for sync extension", "number", block.NumberU64(), "hash", block.Hash())
		return engine.PayloadStatusV1{Status: engine.SYNCING}, nil
	}
	// Either no beacon sync was started yet, or it rejected the delivered
	// payload as non-integratable on top of the existing sync. We'll just
	// have to rely on the beacon client to forcefully update the head with
	// a forkchoice update request.
	if api.eth.SyncMode() == downloader.FullSync {
		// In full sync mode, failure to import a well-formed block can only mean
		// that the parent state is missing and the syncer rejected extending the
		// current cycle with the new payload.
		log.Warn("Ignoring payload with missing parent", "number", block.NumberU64(), "hash", block.Hash(), "parent", block.ParentHash())
	} else {
		// In non-full sync mode (i.e. snap sync) all payloads are rejected until
		// snap sync terminates as snap sync relies on direct database injections
		// and cannot afford concurrent out-if-band modifications via imports.
		log.Warn("Ignoring payload while snap syncing", "number", block.NumberU64(), "hash", block.Hash())
	}
	return engine.PayloadStatusV1{Status: engine.SYNCING}, nil
}

// setInvalidAncestor is a callback for the downloader to notify us if a bad block
// is encountered during the async sync.
func (api *ConsensusAPI) setInvalidAncestor(invalid *types.Header, origin *types.Header) {
	api.invalidLock.Lock()
	defer api.invalidLock.Unlock()

	api.invalidTipsets[origin.Hash()] = invalid
	api.invalidBlocksHits[invalid.Hash()]++
}

// checkInvalidAncestor checks whether the specified chain end links to a known
// bad ancestor. If yes, it constructs the payload failure response to return.
func (api *ConsensusAPI) checkInvalidAncestor(check common.Hash, head common.Hash) *engine.PayloadStatusV1 {
	api.invalidLock.Lock()
	defer api.invalidLock.Unlock()

	// If the hash to check is unknown, return valid
	invalid, ok := api.invalidTipsets[check]
	if !ok {
		return nil
	}
	// If the bad hash was hit too many times, evict it and try to reprocess in
	// the hopes that we have a data race that we can exit out of.
	badHash := invalid.Hash()

	api.invalidBlocksHits[badHash]++
	if api.invalidBlocksHits[badHash] >= invalidBlockHitEviction {
		log.Warn("Too many bad block import attempt, trying", "number", invalid.Number, "hash", badHash)
		delete(api.invalidBlocksHits, badHash)

		for descendant, badHeader := range api.invalidTipsets {
			if badHeader.Hash() == badHash {
				delete(api.invalidTipsets, descendant)
			}
		}
		return nil
	}
	// Not too many failures yet, mark the head of the invalid chain as invalid
	if check != head {
		log.Warn("Marked new chain head as invalid", "hash", head, "badnumber", invalid.Number, "badhash", badHash)
		for len(api.invalidTipsets) >= invalidTipsetsCap {
			for key := range api.invalidTipsets {
				delete(api.invalidTipsets, key)
				break
			}
		}
		api.invalidTipsets[head] = invalid
	}
	// If the last valid hash is the terminal pow block, return 0x0 for latest valid hash
	lastValid := &invalid.ParentHash
	if header := api.eth.BlockChain().GetHeader(invalid.ParentHash, invalid.Number.Uint64()-1); header != nil && header.Difficulty.Sign() != 0 {
		lastValid = &common.Hash{}
	}
	failure := "links to previously rejected block"
	return &engine.PayloadStatusV1{
		Status:          engine.INVALID,
		LatestValidHash: lastValid,
		ValidationError: &failure,
	}
}

// invalid returns a response "INVALID" with the latest valid hash supplied by latest or to the current head
// if no latestValid block was provided.
func (api *ConsensusAPI) invalid(err error, latestValid *types.Header) engine.PayloadStatusV1 {
	currentHash := api.eth.BlockChain().CurrentBlock().Hash()
	if latestValid != nil {
		// Set latest valid hash to 0x0 if parent is PoW block
		currentHash = common.Hash{}
		if latestValid.Difficulty.BitLen() == 0 {
			// Otherwise set latest valid hash to parent hash
			currentHash = latestValid.Hash()
		}
	}
	errorMsg := err.Error()
	return engine.PayloadStatusV1{Status: engine.INVALID, LatestValidHash: &currentHash, ValidationError: &errorMsg}
}

// heartbeat loops indefinitely, and checks if there have been beacon client updates
// received in the last while. If not - or if they but strange ones - it warns the
// user that something might be off with their consensus node.
//
// TODO(karalabe): Spin this goroutine down somehow
func (api *ConsensusAPI) heartbeat() {
	// Sleep a bit on startup since there's obviously no beacon client yet
	// attached, so no need to print scary warnings to the user.
	time.Sleep(beaconUpdateStartupTimeout)

	// If the network is not yet merged/merging, don't bother continuing.
	if api.eth.BlockChain().Config().TerminalTotalDifficulty == nil {
		return
	}

	var offlineLogged time.Time

	for {
		// Sleep a bit and retrieve the last known consensus updates
		time.Sleep(5 * time.Second)

		api.lastTransitionLock.Lock()
		lastTransitionUpdate := api.lastTransitionUpdate
		api.lastTransitionLock.Unlock()

		api.lastForkchoiceLock.Lock()
		lastForkchoiceUpdate := api.lastForkchoiceUpdate
		api.lastForkchoiceLock.Unlock()

		api.lastNewPayloadLock.Lock()
		lastNewPayloadUpdate := api.lastNewPayloadUpdate
		api.lastNewPayloadLock.Unlock()

		// If there have been no updates for the past while, warn the user
		// that the beacon client is probably offline
		if api.eth.BlockChain().Config().TerminalTotalDifficultyPassed || api.eth.Merger().TDDReached() {
			if time.Since(lastForkchoiceUpdate) <= beaconUpdateConsensusTimeout || time.Since(lastNewPayloadUpdate) <= beaconUpdateConsensusTimeout {
				offlineLogged = time.Time{}
				continue
			}

			if time.Since(offlineLogged) > beaconUpdateWarnFrequency {
				if lastForkchoiceUpdate.IsZero() && lastNewPayloadUpdate.IsZero() {
					if lastTransitionUpdate.IsZero() {
						log.Warn("Post-merge network, but no beacon client seen. Please launch one to follow the chain!")
					} else {
						log.Warn("Beacon client online, but never received consensus updates. Please ensure your beacon client is operational to follow the chain!")
					}
				} else {
					log.Warn("Beacon client online, but no consensus updates received in a while. Please fix your beacon client to follow the chain!")
				}
				offlineLogged = time.Now()
			}
			continue
		}
	}
}

// ExchangeCapabilities returns the current methods provided by this node.
func (api *ConsensusAPI) ExchangeCapabilities([]string) []string {
	return caps
}

// GetPayloadBodiesByHashV1 implements engine_getPayloadBodiesByHashV1 which allows for retrieval of a list
// of block bodies by the engine api.
func (api *ConsensusAPI) GetPayloadBodiesByHashV1(hashes []common.Hash) []*engine.ExecutionPayloadBodyV1 {
	var bodies = make([]*engine.ExecutionPayloadBodyV1, len(hashes))
	for i, hash := range hashes {
		block := api.eth.BlockChain().GetBlockByHash(hash)
		bodies[i] = getBody(block)
	}
	return bodies
}

// GetPayloadBodiesByRangeV1 implements engine_getPayloadBodiesByRangeV1 which allows for retrieval of a range
// of block bodies by the engine api.
func (api *ConsensusAPI) GetPayloadBodiesByRangeV1(start, count hexutil.Uint64) ([]*engine.ExecutionPayloadBodyV1, error) {
	if start == 0 || count == 0 {
		return nil, engine.InvalidParams.With(fmt.Errorf("invalid start or count, start: %v count: %v", start, count))
	}
	if count > 1024 {
		return nil, engine.TooLargeRequest.With(fmt.Errorf("requested count too large: %v", count))
	}
	// limit count up until current
	current := api.eth.BlockChain().CurrentBlock().Number.Uint64()
	last := uint64(start) + uint64(count) - 1
	if last > current {
		last = current
	}
	bodies := make([]*engine.ExecutionPayloadBodyV1, 0, uint64(count))
	for i := uint64(start); i <= last; i++ {
		block := api.eth.BlockChain().GetBlockByNumber(i)
		bodies = append(bodies, getBody(block))
	}
	return bodies, nil
}

func getBody(block *types.Block) *engine.ExecutionPayloadBodyV1 {
	if block == nil {
		return nil
	}

	var (
		body        = block.Body()
		txs         = make([]hexutil.Bytes, len(body.Transactions))
		withdrawals = body.Withdrawals
	)

	for j, tx := range body.Transactions {
		data, _ := tx.MarshalBinary()
		txs[j] = hexutil.Bytes(data)
	}

	// Post-shanghai withdrawals MUST be set to empty slice instead of nil
	if withdrawals == nil && block.Header().WithdrawalsHash != nil {
		withdrawals = make([]*types.Withdrawal, 0)
	}

	return &engine.ExecutionPayloadBodyV1{
		TransactionData: txs,
		Withdrawals:     withdrawals,
	}
}<|MERGE_RESOLUTION|>--- conflicted
+++ resolved
@@ -154,14 +154,6 @@
 		invalidTipsets:    make(map[common.Hash]*types.Header),
 	}
 	eth.Downloader().SetBadBlockCallback(api.setInvalidAncestor)
-<<<<<<< HEAD
-	if api.eth.BlockChain().Config().Optimism != nil { // don't start the api heartbeat, there is no transition
-		return api
-	}
-	go api.heartbeat()
-
-=======
->>>>>>> 3f40e65c
 	return api
 }
 
@@ -389,13 +381,10 @@
 			FeeRecipient: payloadAttributes.SuggestedFeeRecipient,
 			Random:       payloadAttributes.Random,
 			Withdrawals:  payloadAttributes.Withdrawals,
-<<<<<<< HEAD
+			BeaconRoot:   payloadAttributes.BeaconRoot,
 			NoTxPool:     payloadAttributes.NoTxPool,
 			Transactions: transactions,
 			GasLimit:     payloadAttributes.GasLimit,
-=======
-			BeaconRoot:   payloadAttributes.BeaconRoot,
->>>>>>> 3f40e65c
 		}
 		id := args.Id()
 		// If we already are busy generating this work, then we do not need
@@ -741,6 +730,9 @@
 //
 // TODO(karalabe): Spin this goroutine down somehow
 func (api *ConsensusAPI) heartbeat() {
+	if api.eth.BlockChain().Config().Optimism != nil { // don't start the api heartbeat, there is no transition
+		return
+	}
 	// Sleep a bit on startup since there's obviously no beacon client yet
 	// attached, so no need to print scary warnings to the user.
 	time.Sleep(beaconUpdateStartupTimeout)
